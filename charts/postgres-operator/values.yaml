--- conflicted
+++ resolved
@@ -228,16 +228,14 @@
 
   # toggles service type load balancer pointing to the master pod of the cluster
   enable_master_load_balancer: false
+  # toggles service type load balancer pointing to the master pooler pod of the cluster
+  enable_master_pooler_load_balancer: false
   # toggles service type load balancer pointing to the replica pod of the cluster
-<<<<<<< HEAD
   enable_replica_load_balancer: false
+  # toggles service type load balancer pointing to the replica pooler pod of the cluster
+  enable_replica_pooler_load_balancer: false
   # define external traffic policy for the load balancer
   external_traffic_policy: "Cluster"
-=======
-  enable_replica_load_balancer: "false"
-  # toggles service type load balancer pointing to the master pooler pod of the cluster
-  enable_master_pooler_load_balancer: "false"
->>>>>>> f45fc5cf
   # defines the DNS name string template for the master load balancer cluster
   master_dns_name_format: "{cluster}.{team}.{hostedzone}"
   # defines the DNS name string template for the replica load balancer cluster
