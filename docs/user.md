<h1>User Guide</h1>

Learn how to work with the Postgres Operator in a Kubernetes (K8s) environment.

## Create a manifest for a new PostgreSQL cluster

Make sure you have [set up](quickstart.md) the operator. Then you can create a
new Postgres cluster by applying manifest like this [minimal example](../manifests/minimal-postgres-manifest.yaml):

```yaml
apiVersion: "acid.zalan.do/v1"
kind: postgresql
metadata:
  name: acid-minimal-cluster
spec:
  teamId: "acid"
  volume:
    size: 1Gi
  numberOfInstances: 2
  users:
    # database owner
    zalando:
    - superuser
    - createdb

    # role for application foo
    foo_user: # or 'foo_user: []'

  #databases: name->owner
  databases:
    foo: zalando
  postgresql:
    version: "11"
```

Once you cloned the Postgres Operator [repository](https://github.com/zalando/postgres-operator)
you can find this example also in the manifests folder:

```bash
kubectl create -f manifests/minimal-postgres-manifest.yaml
```

<<<<<<< HEAD
Make sure, the `spec` section of the manifest contains at least a `teamId`, the
`numberOfInstances` and the `postgresql` object with the `version` specified.

Note, that the name of the cluster must start with the `teamId` and `-`. At
Zalando we use team IDs (nicknames) to lower the chance of duplicate cluster
names and colliding entities. The team ID would also be used to query an API to
get all members of a team and create [database roles](#teams-api-roles) for
them.
=======
Note, that the minimum volume size to run the `postgresql` resource on Elastic
Block Storage (EBS) is `1Gi`.
>>>>>>> cd110aab

## Watch pods being created

```bash
kubectl get pods -w --show-labels
```

## Connect to PostgreSQL

With a `port-forward` on one of the database pods (e.g. the master) you can
connect to the PostgreSQL database. Use labels to filter for the master pod of
our test cluster.

```bash
# get name of master pod of acid-minimal-cluster
export PGMASTER=$(kubectl get pods -o jsonpath={.items..metadata.name} -l application=spilo,version=acid-minimal-cluster,spilo-role=master)

# set up port forward
kubectl port-forward $PGMASTER 6432:5432
```

Open another CLI and connect to the database. Use the generated secret of the
`postgres` robot user to connect to our `acid-minimal-cluster` master running
in Minikube. As non-encrypted connections are rejected by default set the SSL
mode to require:

```bash
export PGPASSWORD=$(kubectl get secret postgres.acid-minimal-cluster.credentials -o 'jsonpath={.data.password}' | base64 -d)
export PGSSLMODE=require
psql -U postgres -p 6432
```

## Defining database roles in the operator

Postgres Operator allows defining roles to be created in the resulting database
cluster. It covers three use-cases:

* `manifest roles`: create application roles specific to the cluster described
in the manifest.
* `infrastructure roles`: create application roles that should be automatically
created on every cluster managed by the operator.
* `teams API roles`: automatically create users for every member of the team
owning the database cluster.

In the next sections, we will cover those use cases in more details.

### Manifest roles

Manifest roles are defined directly in the cluster manifest. See
[minimal postgres manifest](../manifests/minimal-postgres-manifest.yaml)
for an example of `zalando` role, defined with `superuser` and `createdb` flags.

Manifest roles are defined as a dictionary, with a role name as a key and a
list of role options as a value. For a role without any options it is best to
supply the empty list `[]`. It is also possible to leave this field empty as in
our example manifests. In certain cases such empty field may be missing later
removed by K8s [due to the `null` value it gets](https://kubernetes.io/docs/concepts/overview/object-management-kubectl/declarative-config/#how-apply-calculates-differences-and-merges-changes)
(`foobar_user:` is equivalent to `foobar_user: null`).

The operator accepts the following options:  `superuser`, `inherit`, `login`,
`nologin`, `createrole`, `createdb`, `replication`, `bypassrls`.

By default, manifest roles are login roles (aka users), unless `nologin` is
specified explicitly.

The operator automatically generates a password for each manifest role and
places it in the secret named
`{username}.{team}-{clustername}.credentials.postgresql.acid.zalan.do` in the
same namespace as the cluster. This way, the application running in the
K8s cluster and connecting to Postgres can obtain the password right from the
secret, without ever sharing it outside of the cluster.

At the moment it is not possible to define membership of the manifest role in
other roles.

### Infrastructure roles

An infrastructure role is a role that should be present on every PostgreSQL
cluster managed by the operator. An example of such a role is a monitoring
user. There are two ways to define them:

* With the infrastructure roles secret only
* With both the the secret and the infrastructure role ConfigMap.

#### Infrastructure roles secret

The infrastructure roles secret is specified by the `infrastructure_roles_secret_name`
parameter. The role definition looks like this (values are base64 encoded):

```yaml
user1: ZGJ1c2Vy
password1: c2VjcmV0
inrole1: b3BlcmF0b3I=
```

The block above describes the infrastructure role 'dbuser' with password
'secret' that is a member of the 'operator' role. For the following definitions
one must increase the index, i.e. the next role will be defined as 'user2' and
so on. The resulting role will automatically be a login role.

Note that with definitions that solely use the infrastructure roles secret
there is no way to specify role options (like superuser or nologin) or role
memberships. This is where the ConfigMap comes into play.

#### Secret plus ConfigMap

A [ConfigMap](https://kubernetes.io/docs/tasks/configure-pod-container/configure-pod-configmap/)
allows for defining more details regarding the infrastructure roles. Therefore,
one should use the new style that specifies infrastructure roles using both the
secret and a ConfigMap. The ConfigMap must have the same name as the secret.
The secret should contain an entry with 'rolename:rolepassword' for each role.

```yaml
dbuser: c2VjcmV0
```

And the role description for that user should be specified in the ConfigMap.

```yaml
data:
  dbuser: |
    inrole: [operator, admin]  # following roles will be assigned to the new user
    user_flags:
    - createdb
    db_parameters:  # db parameters, applied for this particular user
      log_statement: all
```

One can allow membership in multiple roles via the `inrole` array parameter,
define role flags via the `user_flags` list and supply per-role options through
the `db_parameters` dictionary. All those parameters are optional.

Both definitions can be mixed in the infrastructure role secret, as long as
your new-style definition can be clearly distinguished from the old-style one
(for instance, do not name new-style roles `userN`).

Since an infrastructure role is created uniformly on all clusters managed by
the operator, it makes no sense to define it without the password. Such
definitions will be ignored with a prior warning.

See [infrastructure roles secret](../manifests/infrastructure-roles.yaml)
and [infrastructure roles configmap](../manifests/infrastructure-roles-configmap.yaml)
for the examples.

<<<<<<< HEAD
### Teams API roles

These roles are meant for database activity of human users. It's possible to
configure the operator to automatically create database roles for lets say all
employees of one team. They are not listed in the manifest and there are no K8s
secrets created for them. Instead they would use an OAuth2 token to connect. To
get all members of the team the operator queries a defined API endpoint that
returns usernames. A minimal Teams API should work like this:

```
/.../<teamname> -> ["name","anothername"]
```

A ["fake" Teams API](../manifests/fake-teams-api.yaml) deployment is provided
in the manifests folder to set up a basic API around whatever services is used
for user management. The Teams API's URL is set in the operator's
[configuration](reference/operator_parameters.md#automatic-creation-of-human-users-in-the-database)
and `enable_teams_api` must be set to `true`. There are more settings available
to choose superusers, group roles, [PAM configuration](https://github.com/CyberDem0n/pam-oauth2)
etc. An OAuth2 token can be passed to the Teams API via a secret. The name for
this secret is configurable with the `oauth_token_secret_name` parameter.
=======
## Resource definition

The compute resources to be used for the Postgres containers in the pods can be
specified in the postgresql cluster manifest.

```yaml
apiVersion: "acid.zalan.do/v1"
kind: postgresql
metadata:
  name: acid-minimal-cluster
spec:
  resources:
    requests:
      cpu: 10m
      memory: 100Mi
    limits:
      cpu: 300m
      memory: 300Mi
```

The minimum limit to properly run the `postgresql` resource is `256m` for `cpu`
and `256Mi` for `memory`. If a lower value is set in the manifest the operator
will cancel ADD or UPDATE events on this resource with an error. If no
resources are defined in the manifest the operator will obtain the configured
[default requests](reference/operator_parameters.md#kubernetes-resource-requests).
>>>>>>> cd110aab

## Use taints and tolerations for dedicated PostgreSQL nodes

To ensure Postgres pods are running on nodes without any other application pods,
you can use [taints and tolerations](https://kubernetes.io/docs/concepts/configuration/taint-and-toleration/)
and configure the required toleration in the manifest.

```yaml
spec:
  tolerations:
  - key: postgres
    operator: Exists
    effect: NoSchedule
```

## How to clone an existing PostgreSQL cluster

You can spin up a new cluster as a clone of the existing one, using a clone
section in the spec. There are two options here:

* Clone directly from a source cluster using `pg_basebackup`
* Clone from an S3 bucket

### Clone directly

```yaml
spec:
  clone:
    cluster: "acid-batman"
```

Here `cluster` is a name of a source cluster that is going to be cloned. The
cluster to clone is assumed to be running and the clone procedure invokes
`pg_basebackup` from it. The operator will setup the cluster to be cloned to
connect to the service of the source cluster by name (if the cluster is called
test, then the connection string will look like host=test port=5432), which
means that you can clone only from clusters within the same namespace.

### Clone from S3

```yaml
spec:
  clone:
    uid: "efd12e58-5786-11e8-b5a7-06148230260c"
    cluster: "acid-batman"
    timestamp: "2017-12-19T12:40:33+01:00"
```

Here `cluster` is a name of a source cluster that is going to be cloned. A new
cluster will be cloned from S3, using the latest backup before the `timestamp`.
In this case, `uid` field is also mandatory - operator will use it to find a
correct key inside an S3 bucket. You can find this field in the metadata of the
source cluster:

```yaml
apiVersion: acid.zalan.do/v1
kind: postgresql
metadata:
  name: acid-test-cluster
  uid: efd12e58-5786-11e8-b5a7-06148230260c
```

Note that timezone is required for `timestamp`. Otherwise, offset is relative
to UTC, see [RFC 3339 section 5.6) 3339 section 5.6](https://www.ietf.org/rfc/rfc3339.txt).

For non AWS S3 following settings can be set to support cloning from other S3
implementations:

```yaml
spec:
  clone:
    uid: "efd12e58-5786-11e8-b5a7-06148230260c"
    cluster: "acid-batman"
    timestamp: "2017-12-19T12:40:33+01:00"
    s3_endpoint: https://s3.acme.org
    s3_access_key_id: 0123456789abcdef0123456789abcdef
    s3_secret_access_key: 0123456789abcdef0123456789abcdef
    s3_force_path_style: true
```

## Setting up a standby cluster

Standby clusters are like normal cluster but they are streaming from a remote
cluster. As the first version of this feature, the only scenario covered by
operator is to stream from a WAL archive of the master. Following the more
popular infrastructure of using Amazon's S3 buckets, it is mentioned as
`s3_wal_path` here. To start a cluster as standby add the following `standby`
section in the YAML file:

```yaml
spec:
  standby:
    s3_wal_path: "s3 bucket path to the master"
```

Things to note:

- An empty string in the `s3_wal_path` field of the standby cluster will result
  in an error and no statefulset will be created.
- Only one pod can be deployed for stand-by cluster.
- To manually promote the standby_cluster, use `patronictl` and remove config
  entry.
- There is no way to transform a non-standby cluster to a standby cluster
  through the operator. Adding the standby section to the manifest of a running
  Postgres cluster will have no effect. However, it can be done through Patroni
  by adding the [standby_cluster](https://github.com/zalando/patroni/blob/bd2c54581abb42a7d3a3da551edf0b8732eefd27/docs/replica_bootstrap.rst#standby-cluster)
  section using `patronictl edit-config`. Note that the transformed standby
  cluster will not be doing any streaming. It will be in standby mode and allow
  read-only transactions only.

## Sidecar Support

Each cluster can specify arbitrary sidecars to run. These containers could be
used for log aggregation, monitoring, backups or other tasks. A sidecar can be
specified like this:

```yaml
spec:
  sidecars:
    - name: "container-name"
      image: "company/image:tag"
      resources:
        limits:
          cpu: 500m
          memory: 500Mi
        requests:
          cpu: 100m
          memory: 100Mi
      env:
        - name: "ENV_VAR_NAME"
          value: "any-k8s-env-things"
```

In addition to any environment variables you specify, the following environment
variables are always passed to sidecars:

  - `POD_NAME` - field reference to `metadata.name`
  - `POD_NAMESPACE` - field reference to `metadata.namespace`
  - `POSTGRES_USER` - the superuser that can be used to connect to the database
  - `POSTGRES_PASSWORD` - the password for the superuser

The PostgreSQL volume is shared with sidecars and is mounted at
`/home/postgres/pgdata`.

**Note**: The operator will not create a cluster if sidecar containers are
specified but globally disabled in the configuration. The `enable_sidecars`
option must be set to `true`.

## InitContainers Support

Each cluster can specify arbitrary init containers to run. These containers can
be used to run custom actions before any normal and sidecar containers start.
An init container can be specified like this:

```yaml
spec:
  initContainers:
    - name: "container-name"
      image: "company/image:tag"
      env:
        - name: "ENV_VAR_NAME"
          value: "any-k8s-env-things"
```

`initContainers` accepts full `v1.Container` definition.

**Note**: The operator will not create a cluster if `initContainers` are
specified but globally disabled in the configuration. The
`enable_init_containers` option must be set to `true`.

## Increase volume size

Postgres operator supports statefulset volume resize if you're using the
operator on top of AWS. For that you need to change the size field of the
volume description in the cluster manifest and apply the change:

```yaml
spec:
  volume:
    size: 5Gi # new volume size
```

The operator compares the new value of the size field with the previous one and
acts on differences.

You can only enlarge the volume with the process described above, shrinking is
not supported and will emit a warning. After this update all the new volumes in
the statefulset are allocated according to the new size. To enlarge persistent
volumes attached to the running pods, the operator performs the following
actions:

* call AWS API to change the volume size

* connect to pod using `kubectl exec` and resize filesystem with `resize2fs`.

Fist step has a limitation, AWS rate-limits this operation to no more than once
every 6 hours. Note, that if the statefulset is scaled down before resizing the
new size is only applied to the volumes attached to the running pods. The
size of volumes that correspond to the previously running pods is not changed.

## Logical backups

You can enable logical backups from the cluster manifest by adding the following
parameter in the spec section:

```yaml
spec:
  enableLogicalBackup: true
```

The operator will create and sync a K8s cron job to do periodic logical backups
of this particular Postgres cluster. Due to the [limitation of K8s cron jobs](https://kubernetes.io/docs/concepts/workloads/controllers/cron-jobs/#cron-job-limitations)
it is highly advisable to set up additional monitoring for this feature; such
monitoring is outside the scope of operator responsibilities. See
[configuration reference](reference/cluster_manifest.md) and
[administrator documentation](administrator.md) for details on how backups are
executed.<|MERGE_RESOLUTION|>--- conflicted
+++ resolved
@@ -40,19 +40,16 @@
 kubectl create -f manifests/minimal-postgres-manifest.yaml
 ```
 
-<<<<<<< HEAD
 Make sure, the `spec` section of the manifest contains at least a `teamId`, the
 `numberOfInstances` and the `postgresql` object with the `version` specified.
+The minimum volume size to run the `postgresql` resource on Elastic Block
+Storage (EBS) is `1Gi`.
 
 Note, that the name of the cluster must start with the `teamId` and `-`. At
 Zalando we use team IDs (nicknames) to lower the chance of duplicate cluster
 names and colliding entities. The team ID would also be used to query an API to
 get all members of a team and create [database roles](#teams-api-roles) for
 them.
-=======
-Note, that the minimum volume size to run the `postgresql` resource on Elastic
-Block Storage (EBS) is `1Gi`.
->>>>>>> cd110aab
 
 ## Watch pods being created
 
@@ -197,7 +194,6 @@
 and [infrastructure roles configmap](../manifests/infrastructure-roles-configmap.yaml)
 for the examples.
 
-<<<<<<< HEAD
 ### Teams API roles
 
 These roles are meant for database activity of human users. It's possible to
@@ -219,17 +215,13 @@
 to choose superusers, group roles, [PAM configuration](https://github.com/CyberDem0n/pam-oauth2)
 etc. An OAuth2 token can be passed to the Teams API via a secret. The name for
 this secret is configurable with the `oauth_token_secret_name` parameter.
-=======
+
 ## Resource definition
 
 The compute resources to be used for the Postgres containers in the pods can be
 specified in the postgresql cluster manifest.
 
 ```yaml
-apiVersion: "acid.zalan.do/v1"
-kind: postgresql
-metadata:
-  name: acid-minimal-cluster
 spec:
   resources:
     requests:
@@ -245,7 +237,6 @@
 will cancel ADD or UPDATE events on this resource with an error. If no
 resources are defined in the manifest the operator will obtain the configured
 [default requests](reference/operator_parameters.md#kubernetes-resource-requests).
->>>>>>> cd110aab
 
 ## Use taints and tolerations for dedicated PostgreSQL nodes
 
