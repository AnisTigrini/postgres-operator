<h1>Configuration parameters</h1>

There are two mutually-exclusive methods to set the Postgres Operator
configuration.

* ConfigMaps-based, the legacy one.  The configuration is supplied in a
  key-value configmap, defined by the `CONFIG_MAP_NAME` environment variable.
  Non-scalar values, i.e. lists or maps, are encoded in the value strings using
  the comma-based syntax for lists and coma-separated `key:value` syntax for
  maps. String values containing ':' should be enclosed in quotes. The
  configuration is flat, parameter group names below are not reflected in the
  configuration structure. There is an
  [example](../../manifests/configmap.yaml)

* CRD-based configuration. The configuration is stored in a custom YAML
  manifest. The manifest is an instance of the custom resource definition (CRD)
  called `OperatorConfiguration`. The operator registers this CRD during the
  start and uses it for configuration if the [operator deployment manifest](../../manifests/postgres-operator.yaml#L36)
  sets the `POSTGRES_OPERATOR_CONFIGURATION_OBJECT` env variable to a non-empty
  value. The variable should point to the `postgresql-operator-configuration`
  object in the operator's namespace.

  The CRD-based configuration is a regular YAML document; non-scalar keys are
  simply represented in the usual YAML way. There are no default values built-in
  in the operator, each parameter that is not supplied in the configuration
  receives an empty value. In order to create your own configuration just copy
  the [default one](../../manifests/postgresql-operator-default-configuration.yaml)
  and change it.

  To test the CRD-based configuration locally, use the following
  ```bash
  kubectl create -f manifests/operatorconfiguration.crd.yaml # registers the CRD
  kubectl create -f manifests/postgresql-operator-default-configuration.yaml

  kubectl create -f manifests/operator-service-account-rbac.yaml
  kubectl create -f manifests/postgres-operator.yaml # set the env var as mentioned above

  kubectl get operatorconfigurations postgresql-operator-default-configuration -o yaml
  ```

The CRD-based configuration is more powerful than the one based on ConfigMaps
and should be used unless there is a compatibility requirement to use an already
existing configuration. Even in that case, it should be rather straightforward
to convert the ConfigMap-based configuration into the CRD-based one and restart
the operator. The ConfigMap-based configuration will be deprecated and
subsequently removed in future releases.

Note that for the CRD-based configuration groups of configuration options below
correspond to the non-leaf keys in the target YAML (i.e. for the Kubernetes
resources the key is `kubernetes`). The key is mentioned alongside the group
description. The ConfigMap-based configuration is flat and does not allow
non-leaf keys.

Since in the CRD-based case the operator needs to create a CRD first, which is
controlled by the `resource_check_interval` and `resource_check_timeout`
parameters, those parameters have no effect and are replaced by the
`CRD_READY_WAIT_INTERVAL` and `CRD_READY_WAIT_TIMEOUT` environment variables.
They will be deprecated and removed in the future.

For the configmap configuration, the [default parameter values](../../pkg/util/config/config.go#L14)
mentioned here are likely to be overwritten in your local operator installation
via your local version of the operator configmap. In the case you use the
operator CRD, all the CRD defaults are provided in the
[operator's default configuration manifest](../../manifests/postgresql-operator-default-configuration.yaml)

Variable names are underscore-separated words.


## General

Those are top-level keys, containing both leaf keys and groups.

* **enable_crd_validation**
  toggles if the operator will create or update CRDs with
  [OpenAPI v3 schema validation](https://kubernetes.io/docs/tasks/access-kubernetes-api/custom-resources/custom-resource-definitions/#validation)
  The default is `true`.

* **etcd_host**
  Etcd connection string for Patroni defined as `host:port`. Not required when
  Patroni native Kubernetes support is used. The default is empty (use
  Kubernetes-native DCS).

* **docker_image**
  Spilo Docker image for Postgres instances. For production, don't rely on the
  default image, as it might be not the most up-to-date one. Instead, build
  your own Spilo image from the [github
  repository](https://github.com/zalando/spilo).

* **sidecar_docker_images**
  a map of sidecar names to Docker images to run with Spilo. In case of the name
  conflict with the definition in the cluster manifest the cluster-specific one
  is preferred.

* **enable_shm_volume**
  Instruct operator to start any new database pod without limitations on shm
  memory. If this option is enabled, to the target database pod will be mounted
  a new tmpfs volume to remove shm memory limitation (see e.g. the
  [docker issue](https://github.com/docker-library/postgres/issues/416)).
  This option is global for an operator object, and can be overwritten by
  `enableShmVolume` parameter from Postgres manifest. The default is `true`.

* **workers**
  number of working routines the operator spawns to process requests to
  create/update/delete/sync clusters concurrently. The default is `4`.

* **max_instances**
  operator will cap the number of instances in any managed Postgres cluster up
  to the value of this parameter. When `-1` is specified, no limits are applied.
  The default is `-1`.

* **min_instances**
  operator will run at least the number of instances for any given Postgres
  cluster equal to the value of this parameter. When `-1` is specified, no
  limits are applied. The default is `-1`.

* **resync_period**
  period between consecutive sync requests. The default is `30m`.

* **repair_period**
  period between consecutive repair requests. The default is `5m`.

* **set_memory_request_to_limit**
  Set `memory_request` to `memory_limit` for all Postgres clusters (the default
  value is also increased). This prevents certain cases of memory overcommitment
  at the cost of overprovisioning memory and potential scheduling problems for
  containers with high memory limits due to the lack of memory on Kubernetes
  cluster nodes. This affects all containers created by the operator (Postgres,
  Scalyr sidecar, and other sidecars); to set resources for the operator's own
  container, change the [operator deployment manually](../../manifests/postgres-operator.yaml#L20).
  The default is `false`.

## Postgres users

Parameters describing Postgres users. In a CRD-configuration, they are grouped
under the `users` key.

* **super_username**
  Postgres `superuser` name to be created by `initdb`. The default is
  `postgres`.

* **replication_username**
  Postgres username used for replication between instances. The default is
  `standby`.

## Kubernetes resources

Parameters to configure cluster-related Kubernetes objects created by the
operator, as well as some timeouts associated with them. In a CRD-based
configuration they are grouped under the `kubernetes` key.

* **pod_service_account_name**
  service account used by Patroni running on individual Pods to communicate
  with the operator. Required even if native Kubernetes support in Patroni is
  not used, because Patroni keeps pod labels in sync with the instance role.
  The default is `postgres-pod`.

* **pod_service_account_definition**
<<<<<<< HEAD
  on Postgres cluster creation the operator tries to create the service account
=======
  On Postgres cluster creation the operator tries to create the service account
>>>>>>> aea9e9bd
  for the Postgres pods if it does not exist in the namespace. The internal
  default service account definition (defines only the name) can be overwritten
  with this parameter. Make sure to provide a valid YAML or JSON string. The
  default is empty.
<<<<<<< HEAD

* **pod_service_account_role_definition**
  operator will try to create a role in the namespace to be used by pod service
  account. The internal default definition contains permissions to manage pods
  and endpoints necessary for Patroni to work. Therefore, when overwriting the
  definition with this parameter make sure to provide sufficient access rights
  in a valid YAML/JSON string. The default is empty.

* **pod_service_account_role_binding_definition**
  the created service account and role are referenced with a role binding. When
  overwriting its definition with this parameters using a valid YAML/JSON string
  check that the specified service account and role either exist in the K8s
  cluster or will be created by the operator. While it's possible to also
  reference cluster roles, the binding itself can only be of kind `RoleBinding`,
  not `ClusterRoleBinding`. The default is empty.
=======

* **pod_service_account_role_binding_definition**
  This definition must bind the pod service account to a role with permission
  sufficient for the pods to start and for Patroni to access K8s endpoints;
  service account on its own lacks any such rights starting with K8s v1.8. If
  not explicitly defined by the user, a simple definition that binds the
  account to the 'postgres-pod' [cluster role](../../manifests/operator-service-account-rbac.yaml#L198)
  will be used. The default is empty.
>>>>>>> aea9e9bd

* **pod_terminate_grace_period**
  Postgres pods are [terminated forcefully](https://kubernetes.io/docs/concepts/workloads/pods/pod/#termination-of-pods)
  after this timeout. The default is `5m`.

* **custom_pod_annotations**
  This key/value map provides a list of annotations that get attached to each pod
  of a database created by the operator. If the annotation key is also provided
  by the database definition, the database definition value is used.

* **watched_namespace**
  The operator watches for Postgres objects in the given namespace. If not
  specified, the value is taken from the operator namespace. A special `*`
  value makes it watch all namespaces. The default is empty (watch the operator
  pod namespace).

* **pdb_name_format**
  defines the template for PDB (Pod Disruption Budget) names created by the
  operator. The default is `postgres-{cluster}-pdb`, where `{cluster}` is
  replaced by the cluster name. Only the `{cluster}` placeholders is allowed in
  the template.

* **enable_pod_disruption_budget**
  PDB is enabled by default to protect the cluster from voluntarily disruptions
  and hence unwanted DB downtime. However, on some cloud providers it could be
  necessary to temporarily disabled it, e.g. for node updates. See
  [admin docs](../administrator.md#pod-disruption-budget) for more information.
  Default is true.

* **enable_init_containers**
  global option to allow for creating init containers to run actions before
  Spilo is started. Default is true.

* **enable_sidecars**
  global option to allow for creating sidecar containers to run alongside Spilo
  on the same pod. Default is true.

* **secret_name_template**
  a template for the name of the database user secrets generated by the
  operator. `{username}` is replaced with name of the secret, `{cluster}` with
  the name of the cluster, `{tprkind}` with the kind of CRD (formerly known as
  TPR) and `{tprgroup}` with the group of the CRD. No other placeholders are
  allowed. The default is
  `{username}.{cluster}.credentials.{tprkind}.{tprgroup}`.

* **cluster_domain**
  defines the default DNS domain for the kubernetes cluster the operator is
  running in. The default is `cluster.local`. Used by the operator to connect
  to the Postgres clusters after creation.

* **oauth_token_secret_name**
  a name of the secret containing the `OAuth2` token to pass to the teams API.
  The default is `postgresql-operator`.

* **infrastructure_roles_secret_name**
  name of the secret containing infrastructure roles names and passwords.

* **pod_role_label**
  name of the label assigned to the Postgres pods (and services/endpoints) by
  the operator. The default is `spilo-role`.

* **cluster_labels**
  list of `name:value` pairs for additional labels assigned to the cluster
  objects. The default is `application:spilo`.

* **inherited_labels**
  list of labels that can be inherited from the cluster manifest, and added to
  each child objects (`StatefulSet`, `Pod`, `Service` and `Endpoints`) created
  by the operator. Typical use case is to dynamically pass labels that are
  specific to a given Postgres cluster, in order to implement `NetworkPolicy`.
  The default is empty.

* **cluster_name_label**
  name of the label assigned to Kubernetes objects created by the operator that
  indicates which cluster a given object belongs to. The default is
  `cluster-name`.

* **node_readiness_label**
  a set of labels that a running and active node should possess to be
  considered `ready`. The operator uses values of those labels to detect the
  start of the Kubernetes cluster upgrade procedure and move master pods off
  the nodes to be decommissioned. When the set is not empty, the operator also
  assigns the `Affinity` clause to the Postgres pods to be scheduled only on
  `ready` nodes. The default is empty.

* **toleration**
  a dictionary that should contain `key`, `operator`, `value` and
  `effect` keys. In that case, the operator defines a pod toleration
  according to the values of those keys. See [kubernetes documentation](https://kubernetes.io/docs/concepts/configuration/taint-and-toleration/)
  for details on taints and tolerations. The default is empty.

* **pod_environment_configmap**
  a name of the ConfigMap with environment variables to populate on every pod.
  Right now this ConfigMap is searched in the namespace of the Postgres cluster.
  All variables from that ConfigMap are injected to the pod's environment, on
  conflicts they are overridden by the environment variables generated by the
  operator. The default is empty.

* **pod_priority_class_name**
  a name of the [priority class](https://kubernetes.io/docs/concepts/configuration/pod-priority-preemption/#priorityclass)
  that should be assigned to the Postgres pods. The priority class itself must
  be defined in advance. Default is empty (use the default priority class).

* **spilo_fsgroup**
  the Persistent Volumes for the Spilo pods in the StatefulSet will be owned and
  writable by the group ID specified. This is required to run Spilo as a
  non-root process, but requires a custom Spilo image. Note the FSGroup of a Pod
  cannot be changed without recreating a new Pod.

* **spilo_privileged**
  whether the Spilo container should run in privileged mode. Privileged mode is
  used for AWS volume resizing and not required if you don't need that
  capability. The default is `false`.

 * **master_pod_move_timeout**
   The period of time to wait for the success of migration of master pods from
   an unschedulable node. The migration includes Patroni switchovers to
   respective replicas on healthy nodes. The situation where master pods still
   exist on the old node after this timeout expires has to be fixed manually.
   The default is 20 minutes.

* **enable_pod_antiaffinity**
  toggles [pod anti affinity](https://kubernetes.io/docs/concepts/configuration/assign-pod-node/)
  on the Postgres pods, to avoid multiple pods of the same Postgres cluster in
  the same topology , e.g. node. The default is `false`.

* **pod_antiaffinity_topology_key**
  override [topology key](https://kubernetes.io/docs/concepts/configuration/assign-pod-node/#built-in-node-labels)
  for pod anti affinity. The default is `kubernetes.io/hostname`.

* **pod_management_policy**
  specify the [pod management policy](https://kubernetes.io/docs/concepts/workloads/controllers/statefulset/#pod-management-policies)
  of stateful sets of PG clusters. The default is `ordered_ready`, the second
  possible value is `parallel`.

## Kubernetes resource requests

This group allows you to configure resource requests for the Postgres pods.
Those parameters are grouped under the `postgres_pod_resources` key in a
CRD-based configuration.

* **default_cpu_request**
  CPU request value for the Postgres containers, unless overridden by
  cluster-specific settings. The default is `100m`.

* **default_memory_request**
  memory request value for the Postgres containers, unless overridden by
  cluster-specific settings. The default is `100Mi`.

* **default_cpu_limit**
  CPU limits for the Postgres containers, unless overridden by cluster-specific
  settings. The default is `1`.

* **default_memory_limit**
  memory limits for the Postgres containers, unless overridden by cluster-specific
  settings. The default is `500Mi`.

* **min_cpu_limit**
  hard CPU minimum what we consider to be required to properly run Postgres
  clusters with Patroni on Kubernetes. The default is `250m`.

* **min_memory_limit**
  hard memory minimum what we consider to be required to properly run Postgres
  clusters with Patroni on Kubernetes. The default is `250Mi`.

## Operator timeouts

This set of parameters define various timeouts related to some operator
actions, affecting pod operations and CRD creation. In the CRD-based
configuration `resource_check_interval` and `resource_check_timeout` have no
effect, and the parameters are grouped under the `timeouts` key in the
CRD-based configuration.

* **resource_check_interval**
  interval to wait between consecutive attempts to check for the presence of
  some Kubernetes resource (i.e. `StatefulSet` or `PodDisruptionBudget`). The
  default is `3s`.

* **resource_check_timeout**
  timeout when waiting for the presence of a certain Kubernetes resource (i.e.
  `StatefulSet` or `PodDisruptionBudget`) before declaring the operation
  unsuccessful. The default is `10m`.

* **pod_label_wait_timeout**
  timeout when waiting for the pod role and cluster labels. Bigger value gives
  Patroni more time to start the instance; smaller makes the operator detect
  possible issues faster. The default is `10m`.

* **pod_deletion_wait_timeout**
  timeout when waiting for the Postgres pods to be deleted when removing the
  cluster or recreating pods. The default is `10m`.

* **ready_wait_interval**
  the interval between consecutive attempts waiting for the `postgresql` CRD to
  be created. The default is `5s`.

* **ready_wait_timeout**
  the timeout for the complete `postgresql` CRD creation. The default is `30s`.

## Load balancer related options

Those options affect the behavior of load balancers created by the operator.
In the CRD-based configuration they are grouped under the `load_balancer` key.

* **db_hosted_zone**
  DNS zone for the cluster DNS name when the load balancer is configured for
  the cluster. Only used when combined with
  [external-dns](https://github.com/kubernetes-incubator/external-dns) and with
  the cluster that has the load balancer enabled. The default is
  `db.example.com`.

* **enable_master_load_balancer**
  toggles service type load balancer pointing to the master pod of the cluster.
  Can be overridden by individual cluster settings. The default is `true`.

* **enable_replica_load_balancer**
  toggles service type load balancer pointing to the replica pod of the
  cluster.  Can be overridden by individual cluster settings. The default is
  `false`.

* **custom_service_annotations**
  This key/value map provides a list of annotations that get attached to each
  service of a cluster created by the operator. If the annotation key is also
  provided by the cluster definition, the manifest value is used.
  Optional.

* **master_dns_name_format** defines the DNS name string template for the
  master load balancer cluster.  The default is
  `{cluster}.{team}.{hostedzone}`, where `{cluster}` is replaced by the cluster
  name, `{team}` is replaced with the team name and `{hostedzone}` is replaced
  with the hosted zone (the value of the `db_hosted_zone` parameter). No other
  placeholders are allowed.

* **replica_dns_name_format** defines the DNS name string template for the
  replica load balancer cluster.  The default is
  `{cluster}-repl.{team}.{hostedzone}`, where `{cluster}` is replaced by the
  cluster name, `{team}` is replaced with the team name and `{hostedzone}` is
  replaced with the hosted zone (the value of the `db_hosted_zone` parameter).
  No other placeholders are allowed.

## AWS or GCP interaction

The options in this group configure operator interactions with non-Kubernetes
objects from Amazon Web Services (AWS) or Google Cloud Platform (GCP). They have
no effect unless you are using either. In the CRD-based configuration those
options are grouped under the `aws_or_gcp` key. Note the GCP integration is not
yet officially supported.

* **wal_s3_bucket**
  S3 bucket to use for shipping WAL segments with WAL-E. A bucket has to be
  present and accessible by Postgres pods. At the moment, supported services by
  Spilo are S3 and GCS. The default is empty.

* **log_s3_bucket**
  S3 bucket to use for shipping Postgres daily logs. Works only with S3 on AWS.
  The bucket has to be present and accessible by Postgres pods. The default is
  empty.

* **kube_iam_role**
  AWS IAM role to supply in the `iam.amazonaws.com/role` annotation of Postgres
  pods. Only used when combined with
  [kube2iam](https://github.com/jtblin/kube2iam) project on AWS. The default is
  empty.

* **aws_region**
  AWS region used to store EBS volumes. The default is `eu-central-1`.

* **additional_secret_mount**
  Additional Secret (aws or gcp credentials) to mount in the pod. The default is empty.

* **additional_secret_mount_path**
  Path to mount the above Secret in the filesystem of the container(s). The default is empty.

## Logical backup

These parameters configure a K8s cron job managed by the operator to produce
Postgres logical backups. In the CRD-based configuration those parameters are
grouped under the `logical_backup` key.

* **logical_backup_schedule**
  Backup schedule in the cron format. Please take the
  [reference schedule format](https://kubernetes.io/docs/tasks/job/automated-tasks-with-cron-jobs/#schedule)
  into account. Default: "30 00 \* \* \*"

* **logical_backup_docker_image**
  An image for pods of the logical backup job. The [example image](../../docker/logical-backup/Dockerfile)
  runs `pg_dumpall` on a replica if possible and uploads compressed results to
  an S3 bucket under the key `/spilo/pg_cluster_name/cluster_k8s_uuid/logical_backups`.
  The default image is the same image built with the Zalando-internal CI
  pipeline. Default: "registry.opensource.zalan.do/acid/logical-backup"

* **logical_backup_s3_bucket**
  S3 bucket to store backup results. The bucket has to be present and
  accessible by Postgres pods. Default: empty.

* **logical_backup_s3_region**
  Specifies the region of the bucket which is required with some non-AWS S3 storage services. The default is empty.

* **logical_backup_s3_endpoint**
  When using non-AWS S3 storage, endpoint can be set as a ENV variable. The default is empty.

* **logical_backup_s3_sse**
  Specify server side encription that S3 storage is using. If empty string
  is specified, no argument will be passed to `aws s3` command. Default: "AES256".

* **logical_backup_s3_access_key_id**
  When set, value will be in AWS_ACCESS_KEY_ID env variable. The Default is empty.

* **logical_backup_s3_secret_access_key**
  When set, value will be in AWS_SECRET_ACCESS_KEY env variable. The Default is empty.

## Debugging the operator

Options to aid debugging of the operator itself. Grouped under the `debug` key.

* **debug_logging**
  boolean parameter that toggles verbose debug logs from the operator. The
  default is `true`.

* **enable_database_access**
  boolean parameter that toggles the functionality of the operator that require
  access to the Postgres database, i.e. creating databases and users. The
  default is `true`.

## Automatic creation of human users in the database

Options to automate creation of human users with the aid of the teams API
service. In the CRD-based configuration those are grouped under the `teams_api`
key.

* **enable_teams_api**
  boolean parameter that toggles usage of the Teams API by the operator.
  The default is `true`.

* **teams_api_url**
  contains the URL of the Teams API service. There is a [demo
  implementation](https://github.com/ikitiki/fake-teams-api). The default is
  `https://teams.example.com/api/`.

* **team_api_role_configuration**
  Postgres parameters to apply to each team member role. The default is
  '*log_statement:all*'. It is possible to supply multiple options, separating
  them by commas. Options containing commas within the value are not supported,
  with the exception of the `search_path`. For instance:

  ```yaml
  teams_api_role_configuration: "log_statement:all,search_path:'data,public'"
  ```
  The default is `"log_statement:all"`

* **enable_team_superuser**
  whether to grant superuser to team members created from the Teams API.
  The default is `false`.

* **team_admin_role**
  role name to grant to team members created from the Teams API. The default is
  `admin`, that role is created by Spilo as a `NOLOGIN` role.

* **enable_admin_role_for_users**
   if `true`, the `team_admin_role` will have the rights to grant roles coming
   from PG manifests. Such roles will be created as in
   "CREATE ROLE 'role_from_manifest' ... ADMIN 'team_admin_role'".
   The default is `true`.

* **pam_role_name**
  when set, the operator will add all team member roles to this group and add a
  `pg_hba` line to authenticate members of that role via `pam`. The default is
  `zalandos`.

* **pam_configuration**
  when set, should contain a URL to use for authentication against the username
  and the token supplied as the password.  Used in conjunction with
  [pam_oauth2](https://github.com/CyberDem0n/pam-oauth2) module. The default is
  `https://info.example.com/oauth2/tokeninfo?access_token= uid
  realm=/employees`.

* **protected_role_names**
  List of roles that cannot be overwritten by an application, team or
  infrastructure role. The default is `admin`.

* **postgres_superuser_teams**
  List of teams which members need the superuser role in each PG database
  cluster to administer Postgres and maintain infrastructure built around it.
  The default is empty.

## Logging and REST API

Parameters affecting logging and REST API listener. In the CRD-based
configuration they are grouped under the `logging_rest_api` key.

* **api_port**
  REST API listener listens to this port. The default is `8080`.

* **ring_log_lines**
  number of lines in the ring buffer used to store cluster logs. The default is `100`.

* **cluster_history_entries**
  number of entries in the cluster history ring buffer. The default is `1000`.

## Scalyr options

Those parameters define the resource requests/limits and properties of the
scalyr sidecar. In the CRD-based configuration they are grouped under the
`scalyr` key.

* **scalyr_api_key**
  API key for the Scalyr sidecar. The default is empty.

* **scalyr_image**
  Docker image for the Scalyr sidecar. The default is empty.

* **scalyr_server_url**
  server URL for the Scalyr sidecar. The default is `https://upload.eu.scalyr.com`.

* **scalyr_cpu_request**
  CPU request value for the Scalyr sidecar. The default is `100m`.

* **scalyr_memory_request**
  Memory request value for the Scalyr sidecar. The default is `50Mi`.

* **scalyr_cpu_limit**
  CPU limit value for the Scalyr sidecar. The default is `1`.

* **scalyr_memory_limit**
  Memory limit value for the Scalyr sidecar. The default is `500Mi`.<|MERGE_RESOLUTION|>--- conflicted
+++ resolved
@@ -155,16 +155,11 @@
   The default is `postgres-pod`.
 
 * **pod_service_account_definition**
-<<<<<<< HEAD
-  on Postgres cluster creation the operator tries to create the service account
-=======
   On Postgres cluster creation the operator tries to create the service account
->>>>>>> aea9e9bd
   for the Postgres pods if it does not exist in the namespace. The internal
   default service account definition (defines only the name) can be overwritten
   with this parameter. Make sure to provide a valid YAML or JSON string. The
   default is empty.
-<<<<<<< HEAD
 
 * **pod_service_account_role_definition**
   operator will try to create a role in the namespace to be used by pod service
@@ -180,16 +175,6 @@
   cluster or will be created by the operator. While it's possible to also
   reference cluster roles, the binding itself can only be of kind `RoleBinding`,
   not `ClusterRoleBinding`. The default is empty.
-=======
-
-* **pod_service_account_role_binding_definition**
-  This definition must bind the pod service account to a role with permission
-  sufficient for the pods to start and for Patroni to access K8s endpoints;
-  service account on its own lacks any such rights starting with K8s v1.8. If
-  not explicitly defined by the user, a simple definition that binds the
-  account to the 'postgres-pod' [cluster role](../../manifests/operator-service-account-rbac.yaml#L198)
-  will be used. The default is empty.
->>>>>>> aea9e9bd
 
 * **pod_terminate_grace_period**
   Postgres pods are [terminated forcefully](https://kubernetes.io/docs/concepts/workloads/pods/pod/#termination-of-pods)
