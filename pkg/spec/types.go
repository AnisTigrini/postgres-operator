package spec

import (
	"database/sql"
	"fmt"
	"strings"

<<<<<<< HEAD
	"database/sql"

=======
>>>>>>> 1f8b37f3
	"k8s.io/apimachinery/pkg/types"
	"k8s.io/client-go/pkg/api/v1"
)

// EvenType contains type of the events for the TPRs and Pods received from Kubernetes
type EventType string

// NamespacedName describes the namespace/name pairs used in Kubernetes names.
type NamespacedName types.NamespacedName

// Possible values for the EventType
const (
	EventAdd    EventType = "ADD"
	EventUpdate EventType = "UPDATE"
	EventDelete EventType = "DELETE"
	EventSync   EventType = "SYNC"
)

// ClusterEvent carries the payload of the Cluster TPR events.
type ClusterEvent struct {
	UID       types.UID
	EventType EventType
	OldSpec   *Postgresql
	NewSpec   *Postgresql
	WorkerID  uint32
}

type syncUserOperation int

// Possible values for the sync user operation (removal of users is not supported yet)
const (
	PGSyncUserAdd = iota
	PGsyncUserAlter
)

// PodEvent describes the event for a single Pod
type PodEvent struct {
	ResourceVersion string
	ClusterName     NamespacedName
	PodName         NamespacedName
	PrevPod         *v1.Pod
	CurPod          *v1.Pod
	EventType       EventType
}

// PgUser contains information about a single user.
type PgUser struct {
	Name     string
	Password string
	Flags    []string
	MemberOf []string
}

// PgUserMap maps user names to the definitions.
type PgUserMap map[string]PgUser

// PgSyncUserRequest has information about a single request to sync a user.
type PgSyncUserRequest struct {
	Kind syncUserOperation
	User PgUser
}

// UserSyncer defines an interface for the implementations to sync users from the manifest to the DB.
type UserSyncer interface {
	ProduceSyncRequests(dbUsers PgUserMap, newUsers PgUserMap) (req []PgSyncUserRequest)
	ExecuteSyncRequests(req []PgSyncUserRequest, db *sql.DB) error
}

func (n NamespacedName) String() string {
	return types.NamespacedName(n).String()
}

// MarshalJSON defines marshaling rule for the namespaced name type.
func (n NamespacedName) MarshalJSON() ([]byte, error) {
	return []byte("\"" + n.String() + "\""), nil
}

// Decode converts a (possibly unqualified) string into the namespaced name object.
func (n *NamespacedName) Decode(value string) error {
	name := types.NewNamespacedNameFromString(value)

	if strings.Trim(value, string(types.Separator)) != "" && name == (types.NamespacedName{}) {
		name.Name = value
		name.Namespace = v1.NamespaceDefault
	} else if name.Namespace == "" {
		name.Namespace = v1.NamespaceDefault
	}

	if name.Name == "" {
		return fmt.Errorf("Incorrect namespaced name")
	}

	*n = NamespacedName(name)

	return nil
}<|MERGE_RESOLUTION|>--- conflicted
+++ resolved
@@ -5,11 +5,6 @@
 	"fmt"
 	"strings"
 
-<<<<<<< HEAD
-	"database/sql"
-
-=======
->>>>>>> 1f8b37f3
 	"k8s.io/apimachinery/pkg/types"
 	"k8s.io/client-go/pkg/api/v1"
 )
