--- conflicted
+++ resolved
@@ -32,16 +32,11 @@
 	return status, nil
 }
 
-<<<<<<< HEAD
-// GetClusterDatabasesMap returns for each cluster the list of databases running there
-=======
 // ClusterDatabasesMap returns for each cluster the list of databases running there
->>>>>>> b8bf97ab
 func (c *Controller) ClusterDatabasesMap() map[string][]string {
 
 	m := make(map[string][]string)
 
-<<<<<<< HEAD
 	// avoid modifying the cluster list while we are fetching each one of them.
 	c.clustersMu.RLock()
 	defer c.clustersMu.RUnlock()
@@ -53,17 +48,8 @@
 			}
 		} else {
 			c.logger.Warningf("could not get the list of databases for cluster %q: %v", cluster.Name, err)
-=======
-	c.clustersMu.RLock()
-	for _, cluster := range c.clusters {
-		cluster.Lock()
-		for database := range cluster.Postgresql.Spec.Databases {
-			m[cluster.Name] = append(m[cluster.Name], database)
->>>>>>> b8bf97ab
 		}
-		cluster.Unlock()
-	}
-	c.clustersMu.RUnlock()
+	}
 
 	return m
 }
