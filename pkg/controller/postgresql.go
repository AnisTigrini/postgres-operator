--- conflicted
+++ resolved
@@ -7,20 +7,10 @@
 	"sync/atomic"
 	"time"
 
-<<<<<<< HEAD
-	"k8s.io/apimachinery/pkg/api/meta"
-	meta_v1 "k8s.io/apimachinery/pkg/apis/meta/v1"
-	"k8s.io/apimachinery/pkg/fields"
-	"k8s.io/apimachinery/pkg/runtime"
-	"k8s.io/apimachinery/pkg/types"
-	"k8s.io/apimachinery/pkg/watch"
-	"k8s.io/client-go/kubernetes/scheme"
-=======
 	metav1 "k8s.io/apimachinery/pkg/apis/meta/v1"
 	"k8s.io/apimachinery/pkg/runtime"
 	"k8s.io/apimachinery/pkg/types"
 	"k8s.io/apimachinery/pkg/watch"
->>>>>>> 1f8b37f3
 	"k8s.io/client-go/tools/cache"
 
 	"github.com/zalando-incubator/postgres-operator/pkg/cluster"
@@ -35,32 +25,16 @@
 	for {
 		select {
 		case <-ticker.C:
-<<<<<<< HEAD
-			c.clusterListFunc(meta_v1.ListOptions{ResourceVersion: "0"})
-=======
 			c.clusterListFunc(metav1.ListOptions{ResourceVersion: "0"})
->>>>>>> 1f8b37f3
 		case <-stopCh:
 			return
 		}
 	}
 }
 
-<<<<<<< HEAD
-func (c *Controller) clusterListFunc(options meta_v1.ListOptions) (runtime.Object, error) {
-	c.logger.Info("Getting list of currently running clusters")
-
-	req := c.RestClient.Get().
-		RequestURI(fmt.Sprintf(constants.ListClustersURITemplate, c.opConfig.Namespace)).
-		VersionedParams(&options, scheme.ParameterCodec).
-		FieldsSelectorParam(fields.Everything())
-
-	object, err := req.Do().Get()
-=======
 func (c *Controller) clusterListFunc(options metav1.ListOptions) (runtime.Object, error) {
 	var list spec.PostgresqlList
 	var activeClustersCnt, failedClustersCnt int
->>>>>>> 1f8b37f3
 
 	req := c.RestClient.
 		Get().
@@ -104,15 +78,6 @@
 	return &list, err
 }
 
-<<<<<<< HEAD
-func (c *Controller) clusterWatchFunc(options meta_v1.ListOptions) (watch.Interface, error) {
-	options.Watch = true
-	req := c.RestClient.Get().
-		RequestURI(fmt.Sprintf(constants.ListClustersURITemplate, c.opConfig.Namespace)).
-		VersionedParams(&options, scheme.ParameterCodec).
-		FieldsSelectorParam(fields.Everything())
-	return req.Watch()
-=======
 type tprDecoder struct {
 	dec   *json.Decoder
 	close func() error
@@ -152,7 +117,6 @@
 		dec:   json.NewDecoder(r),
 		close: r.Close,
 	}), nil
->>>>>>> 1f8b37f3
 }
 
 func (c *Controller) processEvent(obj interface{}) error {
