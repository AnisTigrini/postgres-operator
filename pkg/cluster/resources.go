package cluster

import (
	"context"
	"fmt"
	"strconv"
	"strings"

	appsv1 "k8s.io/api/apps/v1"
	batchv1beta1 "k8s.io/api/batch/v1beta1"
	v1 "k8s.io/api/core/v1"
	policybeta1 "k8s.io/api/policy/v1beta1"
	metav1 "k8s.io/apimachinery/pkg/apis/meta/v1"
	"k8s.io/apimachinery/pkg/types"

	"github.com/zalando/postgres-operator/pkg/util"
	"github.com/zalando/postgres-operator/pkg/util/k8sutil"
	"github.com/zalando/postgres-operator/pkg/util/retryutil"
)

const (
	rollingUpdateStatefulsetAnnotationKey = "zalando-postgres-operator-rolling-update-required"
)

func (c *Cluster) listResources() error {
	if c.PodDisruptionBudget != nil {
		c.logger.Infof("found pod disruption budget: %q (uid: %q)", util.NameFromMeta(c.PodDisruptionBudget.ObjectMeta), c.PodDisruptionBudget.UID)
	}

	if c.Statefulset != nil {
		c.logger.Infof("found statefulset: %q (uid: %q)", util.NameFromMeta(c.Statefulset.ObjectMeta), c.Statefulset.UID)
	}

	for _, obj := range c.Secrets {
		c.logger.Infof("found secret: %q (uid: %q)", util.NameFromMeta(obj.ObjectMeta), obj.UID)
	}

	for role, endpoint := range c.Endpoints {
		c.logger.Infof("found %s endpoint: %q (uid: %q)", role, util.NameFromMeta(endpoint.ObjectMeta), endpoint.UID)
	}

	for role, service := range c.Services {
		c.logger.Infof("found %s service: %q (uid: %q)", role, util.NameFromMeta(service.ObjectMeta), service.UID)
	}

	pods, err := c.listPods()
	if err != nil {
		return fmt.Errorf("could not get the list of pods: %v", err)
	}

	for _, obj := range pods {
		c.logger.Infof("found pod: %q (uid: %q)", util.NameFromMeta(obj.ObjectMeta), obj.UID)
	}

	pvcs, err := c.listPersistentVolumeClaims()
	if err != nil {
		return fmt.Errorf("could not get the list of PVCs: %v", err)
	}

	for _, obj := range pvcs {
		c.logger.Infof("found PVC: %q (uid: %q)", util.NameFromMeta(obj.ObjectMeta), obj.UID)
	}

	return nil
}

func (c *Cluster) createStatefulSet() (*appsv1.StatefulSet, error) {
	c.setProcessName("creating statefulset")
	// check if it's allowed that spec contains initContainers
	if c.Spec.InitContainers != nil && len(c.Spec.InitContainers) > 0 &&
		c.OpConfig.EnableInitContainers != nil && !(*c.OpConfig.EnableInitContainers) {
		return nil, fmt.Errorf("initContainers specified but disabled in configuration")
	}
	// check if it's allowed that spec contains sidecars
	if c.Spec.Sidecars != nil && len(c.Spec.Sidecars) > 0 &&
		c.OpConfig.EnableSidecars != nil && !(*c.OpConfig.EnableSidecars) {
		return nil, fmt.Errorf("sidecar containers specified but disabled in configuration")
	}

	statefulSetSpec, err := c.generateStatefulSet(&c.Spec)
	if err != nil {
		return nil, fmt.Errorf("could not generate statefulset: %v", err)
	}
	statefulSet, err := c.KubeClient.StatefulSets(statefulSetSpec.Namespace).Create(
		context.TODO(),
		statefulSetSpec,
		metav1.CreateOptions{})
	if err != nil {
		return nil, err
	}
	c.Statefulset = statefulSet
	c.logger.Debugf("created new statefulset %q, uid: %q", util.NameFromMeta(statefulSet.ObjectMeta), statefulSet.UID)

	return statefulSet, nil
}

// Prepare the database for connection pooler to be used, i.e. install lookup
// function (do it first, because it should be fast and if it didn't succeed,
// it doesn't makes sense to create more K8S objects. At this moment we assume
// that necessary connection pooler user exists.
//
// After that create all the objects for connection pooler, namely a deployment
// with a chosen pooler and a service to expose it.
func (c *Cluster) createConnectionPooler(lookup InstallFunction) (*ConnectionPoolerObjects, error) {
	var msg string
	c.setProcessName("creating connection pooler")

	if c.ConnectionPooler == nil {
		c.ConnectionPooler = &ConnectionPoolerObjects{}
	}

	schema := c.Spec.ConnectionPooler.Schema

	if schema == "" {
		schema = c.OpConfig.ConnectionPooler.Schema
	}

	user := c.Spec.ConnectionPooler.User
	if user == "" {
		user = c.OpConfig.ConnectionPooler.User
	}

	err := lookup(schema, user)

	if err != nil {
		msg = "could not prepare database for connection pooler: %v"
		return nil, fmt.Errorf(msg, err)
	}

	deploymentSpec, err := c.generateConnectionPoolerDeployment(&c.Spec)
	if err != nil {
		msg = "could not generate deployment for connection pooler: %v"
		return nil, fmt.Errorf(msg, err)
	}

	// client-go does retry 10 times (with NoBackoff by default) when the API
	// believe a request can be retried and returns Retry-After header. This
	// should be good enough to not think about it here.
	deployment, err := c.KubeClient.
		Deployments(deploymentSpec.Namespace).
		Create(context.TODO(), deploymentSpec, metav1.CreateOptions{})

	if err != nil {
		return nil, err
	}

	serviceSpec := c.generateConnectionPoolerService(&c.Spec)
	service, err := c.KubeClient.
		Services(serviceSpec.Namespace).
		Create(context.TODO(), serviceSpec, metav1.CreateOptions{})

	if err != nil {
		return nil, err
	}

	c.ConnectionPooler = &ConnectionPoolerObjects{
		Deployment: deployment,
		Service:    service,
	}
	c.logger.Debugf("created new connection pooler %q, uid: %q",
		util.NameFromMeta(deployment.ObjectMeta), deployment.UID)

	return c.ConnectionPooler, nil
}

func (c *Cluster) deleteConnectionPooler() (err error) {
	c.setProcessName("deleting connection pooler")
	c.logger.Debugln("deleting connection pooler")

	// Lack of connection pooler objects is not a fatal error, just log it if
	// it was present before in the manifest
	if c.ConnectionPooler == nil {
		c.logger.Infof("No connection pooler to delete")
		return nil
	}

	// Clean up the deployment object. If deployment resource we've remembered
	// is somehow empty, try to delete based on what would we generate
	deploymentName := c.connectionPoolerName()
	deployment := c.ConnectionPooler.Deployment

	if deployment != nil {
		deploymentName = deployment.Name
	}

	// set delete propagation policy to foreground, so that replica set will be
	// also deleted.
	policy := metav1.DeletePropagationForeground
	options := metav1.DeleteOptions{PropagationPolicy: &policy}
	err = c.KubeClient.
		Deployments(c.Namespace).
		Delete(context.TODO(), deploymentName, options)

	if k8sutil.ResourceNotFound(err) {
		c.logger.Debugf("Connection pooler deployment was already deleted")
	} else if err != nil {
		return fmt.Errorf("could not delete deployment: %v", err)
	}

	c.logger.Infof("Connection pooler deployment %q has been deleted", deploymentName)

	// Repeat the same for the service object
	service := c.ConnectionPooler.Service
	serviceName := c.connectionPoolerName()

	if service != nil {
		serviceName = service.Name
	}

<<<<<<< HEAD
=======
	// set delete propagation policy to foreground, so that all the dependent
	// will be deleted.
>>>>>>> 43163cf8
	err = c.KubeClient.
		Services(c.Namespace).
		Delete(context.TODO(), serviceName, options)

	if k8sutil.ResourceNotFound(err) {
		c.logger.Debugf("Connection pooler service was already deleted")
	} else if err != nil {
		return fmt.Errorf("could not delete service: %v", err)
	}

	c.logger.Infof("Connection pooler service %q has been deleted", serviceName)

	// Repeat the same for the secret object
	secretName := c.credentialSecretName(c.OpConfig.ConnectionPooler.User)

	secret, err := c.KubeClient.
		Secrets(c.Namespace).
		Get(context.TODO(), secretName, metav1.GetOptions{})

	if err != nil {
		c.logger.Debugf("could not get connection pooler secret %q: %v", secretName, err)
	} else {
		uid := secret.UID
		if err = c.deleteSecret(uid, *secret); err != nil {
			return fmt.Errorf("could not delete pooler secret: %v", err)
		}
		c.Secrets[uid] = nil
	}

	c.ConnectionPooler = nil
	return nil
}

func getPodIndex(podName string) (int32, error) {
	parts := strings.Split(podName, "-")
	if len(parts) == 0 {
		return 0, fmt.Errorf("pod has no index part")
	}

	postfix := parts[len(parts)-1]
	res, err := strconv.ParseInt(postfix, 10, 32)
	if err != nil {
		return 0, fmt.Errorf("could not parse pod index: %v", err)
	}

	return int32(res), nil
}

func (c *Cluster) preScaleDown(newStatefulSet *appsv1.StatefulSet) error {
	masterPod, err := c.getRolePods(Master)
	if err != nil {
		return fmt.Errorf("could not get master pod: %v", err)
	}
	if len(masterPod) == 0 {
		return fmt.Errorf("no master pod is running in the cluster")
	}

	podNum, err := getPodIndex(masterPod[0].Name)
	if err != nil {
		return fmt.Errorf("could not get pod number: %v", err)
	}

	//Check if scale down affects current master pod
	if *newStatefulSet.Spec.Replicas >= podNum+1 {
		return nil
	}

	podName := fmt.Sprintf("%s-0", c.Statefulset.Name)
	masterCandidatePod, err := c.KubeClient.Pods(c.clusterNamespace()).Get(context.TODO(), podName, metav1.GetOptions{})
	if err != nil {
		return fmt.Errorf("could not get master candidate pod: %v", err)
	}

	// some sanity check
	if !util.MapContains(masterCandidatePod.Labels, c.OpConfig.ClusterLabels) ||
		!util.MapContains(masterCandidatePod.Labels, map[string]string{c.OpConfig.ClusterNameLabel: c.Name}) {
		return fmt.Errorf("pod %q does not belong to cluster", podName)
	}

	if err := c.patroni.Switchover(&masterPod[0], masterCandidatePod.Name); err != nil {
		return fmt.Errorf("could not failover: %v", err)
	}

	return nil
}

// setRollingUpdateFlagForStatefulSet sets the indicator or the rolling update requirement
// in the StatefulSet annotation.
func (c *Cluster) setRollingUpdateFlagForStatefulSet(sset *appsv1.StatefulSet, val bool) {
	anno := sset.GetAnnotations()
	if anno == nil {
		anno = make(map[string]string)
	}

	anno[rollingUpdateStatefulsetAnnotationKey] = strconv.FormatBool(val)
	sset.SetAnnotations(anno)
	c.logger.Debugf("statefulset's rolling update annotation has been set to %t", val)
}

// applyRollingUpdateFlagforStatefulSet sets the rolling update flag for the cluster's StatefulSet
// and applies that setting to the actual running cluster.
func (c *Cluster) applyRollingUpdateFlagforStatefulSet(val bool) error {
	c.setRollingUpdateFlagForStatefulSet(c.Statefulset, val)
	sset, err := c.updateStatefulSetAnnotations(c.Statefulset.GetAnnotations())
	if err != nil {
		return err
	}
	c.Statefulset = sset
	return nil
}

// getRollingUpdateFlagFromStatefulSet returns the value of the rollingUpdate flag from the passed
// StatefulSet, reverting to the default value in case of errors
func (c *Cluster) getRollingUpdateFlagFromStatefulSet(sset *appsv1.StatefulSet, defaultValue bool) (flag bool) {
	anno := sset.GetAnnotations()
	flag = defaultValue

	stringFlag, exists := anno[rollingUpdateStatefulsetAnnotationKey]
	if exists {
		var err error
		if flag, err = strconv.ParseBool(stringFlag); err != nil {
			c.logger.Warnf("error when parsing %q annotation for the statefulset %q: expected boolean value, got %q\n",
				rollingUpdateStatefulsetAnnotationKey,
				types.NamespacedName{Namespace: sset.Namespace, Name: sset.Name},
				stringFlag)
			flag = defaultValue
		}
	}
	return flag
}

// mergeRollingUpdateFlagUsingCache returns the value of the rollingUpdate flag from the passed
// statefulset, however, the value can be cleared if there is a cached flag in the cluster that
// is set to false (the discrepancy could be a result of a failed StatefulSet update)
func (c *Cluster) mergeRollingUpdateFlagUsingCache(runningStatefulSet *appsv1.StatefulSet) bool {
	var (
		cachedStatefulsetExists, clearRollingUpdateFromCache, podsRollingUpdateRequired bool
	)

	if c.Statefulset != nil {
		// if we reset the rolling update flag in the statefulset structure in memory but didn't manage to update
		// the actual object in Kubernetes for some reason we want to avoid doing an unnecessary update by relying
		// on the 'cached' in-memory flag.
		cachedStatefulsetExists = true
		clearRollingUpdateFromCache = !c.getRollingUpdateFlagFromStatefulSet(c.Statefulset, true)
		c.logger.Debugf("cached StatefulSet value exists, rollingUpdate flag is %t", clearRollingUpdateFromCache)
	}

	if podsRollingUpdateRequired = c.getRollingUpdateFlagFromStatefulSet(runningStatefulSet, false); podsRollingUpdateRequired {
		if cachedStatefulsetExists && clearRollingUpdateFromCache {
			c.logger.Infof("clearing the rolling update flag based on the cached information")
			podsRollingUpdateRequired = false
		} else {
			c.logger.Infof("found a statefulset with an unfinished rolling update of the pods")

		}
	}
	return podsRollingUpdateRequired
}

func (c *Cluster) updateStatefulSetAnnotations(annotations map[string]string) (*appsv1.StatefulSet, error) {
	c.logger.Debugf("updating statefulset annotations")
	patchData, err := metaAnnotationsPatch(annotations)
	if err != nil {
		return nil, fmt.Errorf("could not form patch for the statefulset metadata: %v", err)
	}
	result, err := c.KubeClient.StatefulSets(c.Statefulset.Namespace).Patch(
		context.TODO(),
		c.Statefulset.Name,
		types.MergePatchType,
		[]byte(patchData),
		metav1.PatchOptions{},
		"")
	if err != nil {
		return nil, fmt.Errorf("could not patch statefulset annotations %q: %v", patchData, err)
	}
	return result, nil

}
func (c *Cluster) updateStatefulSet(newStatefulSet *appsv1.StatefulSet) error {
	c.setProcessName("updating statefulset")
	if c.Statefulset == nil {
		return fmt.Errorf("there is no statefulset in the cluster")
	}
	statefulSetName := util.NameFromMeta(c.Statefulset.ObjectMeta)

	//scale down
	if *c.Statefulset.Spec.Replicas > *newStatefulSet.Spec.Replicas {
		if err := c.preScaleDown(newStatefulSet); err != nil {
			c.logger.Warningf("could not scale down: %v", err)
		}
	}
	c.logger.Debugf("updating statefulset")

	patchData, err := specPatch(newStatefulSet.Spec)
	if err != nil {
		return fmt.Errorf("could not form patch for the statefulset %q: %v", statefulSetName, err)
	}

	statefulSet, err := c.KubeClient.StatefulSets(c.Statefulset.Namespace).Patch(
		context.TODO(),
		c.Statefulset.Name,
		types.MergePatchType,
		patchData,
		metav1.PatchOptions{},
		"")
	if err != nil {
		return fmt.Errorf("could not patch statefulset spec %q: %v", statefulSetName, err)
	}

	if newStatefulSet.Annotations != nil {
		statefulSet, err = c.updateStatefulSetAnnotations(newStatefulSet.Annotations)
		if err != nil {
			return err
		}
	}

	c.Statefulset = statefulSet

	return nil
}

// replaceStatefulSet deletes an old StatefulSet and creates the new using spec in the PostgreSQL CRD.
func (c *Cluster) replaceStatefulSet(newStatefulSet *appsv1.StatefulSet) error {
	c.setProcessName("replacing statefulset")
	if c.Statefulset == nil {
		return fmt.Errorf("there is no statefulset in the cluster")
	}

	statefulSetName := util.NameFromMeta(c.Statefulset.ObjectMeta)
	c.logger.Debugf("replacing statefulset")

	// Delete the current statefulset without deleting the pods
	deletePropagationPolicy := metav1.DeletePropagationOrphan
	oldStatefulset := c.Statefulset

	options := metav1.DeleteOptions{PropagationPolicy: &deletePropagationPolicy}
	err := c.KubeClient.StatefulSets(oldStatefulset.Namespace).Delete(context.TODO(), oldStatefulset.Name, options)
	if err != nil {
		return fmt.Errorf("could not delete statefulset %q: %v", statefulSetName, err)
	}
	// make sure we clear the stored statefulset status if the subsequent create fails.
	c.Statefulset = nil
	// wait until the statefulset is truly deleted
	c.logger.Debugf("waiting for the statefulset to be deleted")

	err = retryutil.Retry(c.OpConfig.ResourceCheckInterval, c.OpConfig.ResourceCheckTimeout,
		func() (bool, error) {
			_, err2 := c.KubeClient.StatefulSets(oldStatefulset.Namespace).Get(context.TODO(), oldStatefulset.Name, metav1.GetOptions{})
			if err2 == nil {
				return false, nil
			}
			if k8sutil.ResourceNotFound(err2) {
				return true, nil
			}
			return false, err2
		})
	if err != nil {
		return fmt.Errorf("could not delete statefulset: %v", err)
	}

	// create the new statefulset with the desired spec. It would take over the remaining pods.
	createdStatefulset, err := c.KubeClient.StatefulSets(newStatefulSet.Namespace).Create(context.TODO(), newStatefulSet, metav1.CreateOptions{})
	if err != nil {
		return fmt.Errorf("could not create statefulset %q: %v", statefulSetName, err)
	}
	// check that all the previous replicas were picked up.
	if newStatefulSet.Spec.Replicas == oldStatefulset.Spec.Replicas &&
		createdStatefulset.Status.Replicas != oldStatefulset.Status.Replicas {
		c.logger.Warningf("number of pods for the old and updated Statefulsets is not identical")
	}

	c.Statefulset = createdStatefulset
	return nil
}

func (c *Cluster) deleteStatefulSet() error {
	c.setProcessName("deleting statefulset")
	c.logger.Debugln("deleting statefulset")
	if c.Statefulset == nil {
		return fmt.Errorf("there is no statefulset in the cluster")
	}

	err := c.KubeClient.StatefulSets(c.Statefulset.Namespace).Delete(context.TODO(), c.Statefulset.Name, c.deleteOptions)
	if err != nil {
		return err
	}
	c.logger.Infof("statefulset %q has been deleted", util.NameFromMeta(c.Statefulset.ObjectMeta))
	c.Statefulset = nil

	if err := c.deletePods(); err != nil {
		return fmt.Errorf("could not delete pods: %v", err)
	}

	if err := c.deletePersistentVolumeClaims(); err != nil {
		return fmt.Errorf("could not delete PersistentVolumeClaims: %v", err)
	}

	return nil
}

func (c *Cluster) createService(role PostgresRole) (*v1.Service, error) {
	c.setProcessName("creating %v service", role)

	serviceSpec := c.generateService(role, &c.Spec)
	service, err := c.KubeClient.Services(serviceSpec.Namespace).Create(context.TODO(), serviceSpec, metav1.CreateOptions{})
	if err != nil {
		return nil, err
	}

	c.Services[role] = service
	return service, nil
}

func (c *Cluster) updateService(role PostgresRole, newService *v1.Service) error {
	var (
		svc *v1.Service
		err error
	)

	c.setProcessName("updating %v service", role)

	if c.Services[role] == nil {
		return fmt.Errorf("there is no service in the cluster")
	}

	serviceName := util.NameFromMeta(c.Services[role].ObjectMeta)

	// update the service annotation in order to propagate ELB notation.
	if len(newService.ObjectMeta.Annotations) > 0 {
		if annotationsPatchData, err := metaAnnotationsPatch(newService.ObjectMeta.Annotations); err == nil {
			_, err = c.KubeClient.Services(serviceName.Namespace).Patch(
				context.TODO(),
				serviceName.Name,
				types.MergePatchType,
				[]byte(annotationsPatchData),
				metav1.PatchOptions{},
				"")

			if err != nil {
				return fmt.Errorf("could not replace annotations for the service %q: %v", serviceName, err)
			}
		} else {
			return fmt.Errorf("could not form patch for the service metadata: %v", err)
		}
	}

	// now, patch the service spec, but when disabling LoadBalancers do update instead
	// patch does not work because of LoadBalancerSourceRanges field (even if set to nil)
	oldServiceType := c.Services[role].Spec.Type
	newServiceType := newService.Spec.Type
	if newServiceType == "ClusterIP" && newServiceType != oldServiceType {
		newService.ResourceVersion = c.Services[role].ResourceVersion
		newService.Spec.ClusterIP = c.Services[role].Spec.ClusterIP
		svc, err = c.KubeClient.Services(serviceName.Namespace).Update(context.TODO(), newService, metav1.UpdateOptions{})
		if err != nil {
			return fmt.Errorf("could not update service %q: %v", serviceName, err)
		}
	} else {
		patchData, err := specPatch(newService.Spec)
		if err != nil {
			return fmt.Errorf("could not form patch for the service %q: %v", serviceName, err)
		}

		svc, err = c.KubeClient.Services(serviceName.Namespace).Patch(
			context.TODO(), serviceName.Name, types.MergePatchType, patchData, metav1.PatchOptions{}, "")
		if err != nil {
			return fmt.Errorf("could not patch service %q: %v", serviceName, err)
		}
	}
	c.Services[role] = svc

	return nil
}

func (c *Cluster) deleteService(role PostgresRole) error {
	c.logger.Debugf("deleting service %s", role)

	service, ok := c.Services[role]
	if !ok {
		c.logger.Debugf("No service for %s role was found, nothing to delete", role)
		return nil
	}

	if err := c.KubeClient.Services(service.Namespace).Delete(context.TODO(), service.Name, c.deleteOptions); err != nil {
		return err
	}

	c.logger.Infof("%s service %q has been deleted", role, util.NameFromMeta(service.ObjectMeta))
	c.Services[role] = nil

	return nil
}

func (c *Cluster) createEndpoint(role PostgresRole) (*v1.Endpoints, error) {
	var (
		subsets []v1.EndpointSubset
	)
	c.setProcessName("creating endpoint")
	if !c.isNewCluster() {
		subsets = c.generateEndpointSubsets(role)
	} else {
		// Patroni will populate the master endpoint for the new cluster
		// The replica endpoint will be filled-in by the service selector.
		subsets = make([]v1.EndpointSubset, 0)
	}
	endpointsSpec := c.generateEndpoint(role, subsets)

	endpoints, err := c.KubeClient.Endpoints(endpointsSpec.Namespace).Create(context.TODO(), endpointsSpec, metav1.CreateOptions{})
	if err != nil {
		return nil, fmt.Errorf("could not create %s endpoint: %v", role, err)
	}

	c.Endpoints[role] = endpoints

	return endpoints, nil
}

func (c *Cluster) generateEndpointSubsets(role PostgresRole) []v1.EndpointSubset {
	result := make([]v1.EndpointSubset, 0)
	pods, err := c.getRolePods(role)
	if err != nil {
		if role == Master {
			c.logger.Warningf("could not obtain the address for %s pod: %v", role, err)
		} else {
			c.logger.Warningf("could not obtain the addresses for %s pods: %v", role, err)
		}
		return result
	}

	endPointAddresses := make([]v1.EndpointAddress, 0)
	for _, pod := range pods {
		endPointAddresses = append(endPointAddresses, v1.EndpointAddress{IP: pod.Status.PodIP})
	}
	if len(endPointAddresses) > 0 {
		result = append(result, v1.EndpointSubset{
			Addresses: endPointAddresses,
			Ports:     []v1.EndpointPort{{Name: "postgresql", Port: 5432, Protocol: "TCP"}},
		})
	} else if role == Master {
		c.logger.Warningf("master is not running, generated master endpoint does not contain any addresses")
	}

	return result
}

func (c *Cluster) createPodDisruptionBudget() (*policybeta1.PodDisruptionBudget, error) {
	podDisruptionBudgetSpec := c.generatePodDisruptionBudget()
	podDisruptionBudget, err := c.KubeClient.
		PodDisruptionBudgets(podDisruptionBudgetSpec.Namespace).
		Create(context.TODO(), podDisruptionBudgetSpec, metav1.CreateOptions{})

	if err != nil {
		return nil, err
	}
	c.PodDisruptionBudget = podDisruptionBudget

	return podDisruptionBudget, nil
}

func (c *Cluster) updatePodDisruptionBudget(pdb *policybeta1.PodDisruptionBudget) error {
	if c.PodDisruptionBudget == nil {
		return fmt.Errorf("there is no pod disruption budget in the cluster")
	}

	if err := c.deletePodDisruptionBudget(); err != nil {
		return fmt.Errorf("could not delete pod disruption budget: %v", err)
	}

	newPdb, err := c.KubeClient.
		PodDisruptionBudgets(pdb.Namespace).
		Create(context.TODO(), pdb, metav1.CreateOptions{})
	if err != nil {
		return fmt.Errorf("could not create pod disruption budget: %v", err)
	}
	c.PodDisruptionBudget = newPdb

	return nil
}

func (c *Cluster) deletePodDisruptionBudget() error {
	c.logger.Debug("deleting pod disruption budget")
	if c.PodDisruptionBudget == nil {
		return fmt.Errorf("there is no pod disruption budget in the cluster")
	}

	pdbName := util.NameFromMeta(c.PodDisruptionBudget.ObjectMeta)
	err := c.KubeClient.
		PodDisruptionBudgets(c.PodDisruptionBudget.Namespace).
		Delete(context.TODO(), c.PodDisruptionBudget.Name, c.deleteOptions)
	if err != nil {
		return fmt.Errorf("could not delete pod disruption budget: %v", err)
	}
	c.logger.Infof("pod disruption budget %q has been deleted", util.NameFromMeta(c.PodDisruptionBudget.ObjectMeta))
	c.PodDisruptionBudget = nil

	err = retryutil.Retry(c.OpConfig.ResourceCheckInterval, c.OpConfig.ResourceCheckTimeout,
		func() (bool, error) {
			_, err2 := c.KubeClient.PodDisruptionBudgets(pdbName.Namespace).Get(context.TODO(), pdbName.Name, metav1.GetOptions{})
			if err2 == nil {
				return false, nil
			}
			if k8sutil.ResourceNotFound(err2) {
				return true, nil
			}
			return false, err2
		})
	if err != nil {
		return fmt.Errorf("could not delete pod disruption budget: %v", err)
	}

	return nil
}

func (c *Cluster) deleteEndpoint(role PostgresRole) error {
	c.setProcessName("deleting endpoint")
	c.logger.Debugln("deleting endpoint")
	if c.Endpoints[role] == nil {
		return fmt.Errorf("there is no %s endpoint in the cluster", role)
	}

	if err := c.KubeClient.Endpoints(c.Endpoints[role].Namespace).Delete(
		context.TODO(), c.Endpoints[role].Name, c.deleteOptions); err != nil {
		return fmt.Errorf("could not delete endpoint: %v", err)
	}

	c.logger.Infof("endpoint %q has been deleted", util.NameFromMeta(c.Endpoints[role].ObjectMeta))

	c.Endpoints[role] = nil

	return nil
}

func (c *Cluster) deleteSecrets() error {
	c.setProcessName("deleting secrets")
	var errors []string
	errorCount := 0
	for uid, secret := range c.Secrets {
		err := c.deleteSecret(uid, *secret)
		if err != nil {
			errors = append(errors, fmt.Sprintf("%v", err))
			errorCount++
		}
	}

	if errorCount > 0 {
		return fmt.Errorf("could not delete all secrets: %v", errors)
	}

	return nil
}

func (c *Cluster) deleteSecret(uid types.UID, secret v1.Secret) error {
	c.setProcessName("deleting secret")
	c.logger.Debugf("deleting secret %q", util.NameFromMeta(secret.ObjectMeta))
	err := c.KubeClient.Secrets(secret.Namespace).Delete(context.TODO(), secret.Name, c.deleteOptions)
	if err != nil {
		return fmt.Errorf("could not delete secret %q: %v", util.NameFromMeta(secret.ObjectMeta), err)
	}
	c.logger.Infof("secret %q has been deleted", util.NameFromMeta(secret.ObjectMeta))
	c.Secrets[uid] = nil

	return nil
}

func (c *Cluster) createRoles() (err error) {
	// TODO: figure out what to do with duplicate names (humans and robots) among pgUsers
	return c.syncRoles()
}

func (c *Cluster) createLogicalBackupJob() (err error) {

	c.setProcessName("creating a k8s cron job for logical backups")

	logicalBackupJobSpec, err := c.generateLogicalBackupJob()
	if err != nil {
		return fmt.Errorf("could not generate k8s cron job spec: %v", err)
	}
	c.logger.Debugf("Generated cronJobSpec: %v", logicalBackupJobSpec)

	_, err = c.KubeClient.CronJobsGetter.CronJobs(c.Namespace).Create(context.TODO(), logicalBackupJobSpec, metav1.CreateOptions{})
	if err != nil {
		return fmt.Errorf("could not create k8s cron job: %v", err)
	}

	return nil
}

func (c *Cluster) patchLogicalBackupJob(newJob *batchv1beta1.CronJob) error {
	c.setProcessName("patching logical backup job")

	patchData, err := specPatch(newJob.Spec)
	if err != nil {
		return fmt.Errorf("could not form patch for the logical backup job: %v", err)
	}

	// update the backup job spec
	_, err = c.KubeClient.CronJobsGetter.CronJobs(c.Namespace).Patch(
		context.TODO(),
		c.getLogicalBackupJobName(),
		types.MergePatchType,
		patchData,
		metav1.PatchOptions{},
		"")
	if err != nil {
		return fmt.Errorf("could not patch logical backup job: %v", err)
	}

	return nil
}

func (c *Cluster) deleteLogicalBackupJob() error {

	c.logger.Info("removing the logical backup job")

	return c.KubeClient.CronJobsGetter.CronJobs(c.Namespace).Delete(context.TODO(), c.getLogicalBackupJobName(), c.deleteOptions)
}

// GetServiceMaster returns cluster's kubernetes master Service
func (c *Cluster) GetServiceMaster() *v1.Service {
	return c.Services[Master]
}

// GetServiceReplica returns cluster's kubernetes replica Service
func (c *Cluster) GetServiceReplica() *v1.Service {
	return c.Services[Replica]
}

// GetEndpointMaster returns cluster's kubernetes master Endpoint
func (c *Cluster) GetEndpointMaster() *v1.Endpoints {
	return c.Endpoints[Master]
}

// GetEndpointReplica returns cluster's kubernetes master Endpoint
func (c *Cluster) GetEndpointReplica() *v1.Endpoints {
	return c.Endpoints[Replica]
}

// GetStatefulSet returns cluster's kubernetes StatefulSet
func (c *Cluster) GetStatefulSet() *appsv1.StatefulSet {
	return c.Statefulset
}

// GetPodDisruptionBudget returns cluster's kubernetes PodDisruptionBudget
func (c *Cluster) GetPodDisruptionBudget() *policybeta1.PodDisruptionBudget {
	return c.PodDisruptionBudget
}

// Perform actual patching of a connection pooler deployment, assuming that all
// the check were already done before.
func (c *Cluster) updateConnectionPoolerDeployment(oldDeploymentSpec, newDeployment *appsv1.Deployment) (*appsv1.Deployment, error) {
	c.setProcessName("updating connection pooler")
	if c.ConnectionPooler == nil || c.ConnectionPooler.Deployment == nil {
		return nil, fmt.Errorf("there is no connection pooler in the cluster")
	}

	patchData, err := specPatch(newDeployment.Spec)
	if err != nil {
		return nil, fmt.Errorf("could not form patch for the deployment: %v", err)
	}

	// An update probably requires RetryOnConflict, but since only one operator
	// worker at one time will try to update it chances of conflicts are
	// minimal.
	deployment, err := c.KubeClient.
		Deployments(c.ConnectionPooler.Deployment.Namespace).Patch(
		context.TODO(),
		c.ConnectionPooler.Deployment.Name,
		types.MergePatchType,
		patchData,
		metav1.PatchOptions{},
		"")
	if err != nil {
		return nil, fmt.Errorf("could not patch deployment: %v", err)
	}

	c.ConnectionPooler.Deployment = deployment

	return deployment, nil
}

//updateConnectionPoolerAnnotations updates the annotations of connection pooler deployment
func (c *Cluster) updateConnectionPoolerAnnotations(annotations map[string]string) (*appsv1.Deployment, error) {
	c.logger.Debugf("updating connection pooler annotations")
	patchData, err := metaAnnotationsPatch(annotations)
	if err != nil {
		return nil, fmt.Errorf("could not form patch for the deployment metadata: %v", err)
	}
	result, err := c.KubeClient.Deployments(c.ConnectionPooler.Deployment.Namespace).Patch(
		context.TODO(),
		c.ConnectionPooler.Deployment.Name,
		types.MergePatchType,
		[]byte(patchData),
		metav1.PatchOptions{},
		"")
	if err != nil {
		return nil, fmt.Errorf("could not patch connection pooler annotations %q: %v", patchData, err)
	}
	return result, nil

}<|MERGE_RESOLUTION|>--- conflicted
+++ resolved
@@ -207,11 +207,6 @@
 		serviceName = service.Name
 	}
 
-<<<<<<< HEAD
-=======
-	// set delete propagation policy to foreground, so that all the dependent
-	// will be deleted.
->>>>>>> 43163cf8
 	err = c.KubeClient.
 		Services(c.Namespace).
 		Delete(context.TODO(), serviceName, options)
@@ -234,11 +229,9 @@
 	if err != nil {
 		c.logger.Debugf("could not get connection pooler secret %q: %v", secretName, err)
 	} else {
-		uid := secret.UID
-		if err = c.deleteSecret(uid, *secret); err != nil {
+		if err = c.deleteSecret(secret.UID, *secret); err != nil {
 			return fmt.Errorf("could not delete pooler secret: %v", err)
 		}
-		c.Secrets[uid] = nil
 	}
 
 	c.ConnectionPooler = nil
@@ -766,12 +759,13 @@
 
 func (c *Cluster) deleteSecret(uid types.UID, secret v1.Secret) error {
 	c.setProcessName("deleting secret")
-	c.logger.Debugf("deleting secret %q", util.NameFromMeta(secret.ObjectMeta))
+	secretName := util.NameFromMeta(secret.ObjectMeta)
+	c.logger.Debugf("deleting secret %q", secretName)
 	err := c.KubeClient.Secrets(secret.Namespace).Delete(context.TODO(), secret.Name, c.deleteOptions)
 	if err != nil {
-		return fmt.Errorf("could not delete secret %q: %v", util.NameFromMeta(secret.ObjectMeta), err)
-	}
-	c.logger.Infof("secret %q has been deleted", util.NameFromMeta(secret.ObjectMeta))
+		return fmt.Errorf("could not delete secret %q: %v", secretName, err)
+	}
+	c.logger.Infof("secret %q has been deleted", secretName)
 	c.Secrets[uid] = nil
 
 	return nil
