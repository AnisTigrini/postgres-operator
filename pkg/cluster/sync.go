--- conflicted
+++ resolved
@@ -837,207 +837,4 @@
 	}
 
 	return nil
-<<<<<<< HEAD
-=======
-}
-
-func (c *Cluster) syncConnectionPooler(oldSpec,
-	newSpec *acidv1.Postgresql,
-	lookup InstallFunction) (SyncReason, error) {
-
-	var reason SyncReason
-	var err error
-
-	if c.ConnectionPooler == nil {
-		c.ConnectionPooler = &ConnectionPoolerObjects{
-			LookupFunction: false,
-		}
-	}
-
-	newNeedConnectionPooler := c.needConnectionPoolerWorker(&newSpec.Spec)
-	oldNeedConnectionPooler := c.needConnectionPoolerWorker(&oldSpec.Spec)
-
-	if newNeedConnectionPooler {
-		// Try to sync in any case. If we didn't needed connection pooler before,
-		// it means we want to create it. If it was already present, still sync
-		// since it could happen that there is no difference in specs, and all
-		// the resources are remembered, but the deployment was manually deleted
-		// in between
-		c.logger.Debug("syncing connection pooler")
-
-		// in this case also do not forget to install lookup function as for
-		// creating cluster
-		if !oldNeedConnectionPooler || !c.ConnectionPooler.LookupFunction {
-			newConnectionPooler := newSpec.Spec.ConnectionPooler
-
-			specSchema := ""
-			specUser := ""
-
-			if newConnectionPooler != nil {
-				specSchema = newConnectionPooler.Schema
-				specUser = newConnectionPooler.User
-			}
-
-			schema := util.Coalesce(
-				specSchema,
-				c.OpConfig.ConnectionPooler.Schema)
-
-			user := util.Coalesce(
-				specUser,
-				c.OpConfig.ConnectionPooler.User)
-
-			if err = lookup(schema, user); err != nil {
-				return NoSync, err
-			}
-		} else {
-			// Lookup function installation seems to be a fragile point, so
-			// let's log for debugging if we skip it
-			msg := "Skip lookup function installation, old: %d, already installed %d"
-			c.logger.Debug(msg, oldNeedConnectionPooler, c.ConnectionPooler.LookupFunction)
-		}
-
-		if reason, err = c.syncConnectionPoolerWorker(oldSpec, newSpec); err != nil {
-			c.logger.Errorf("could not sync connection pooler: %v", err)
-			return reason, err
-		}
-	}
-
-	if oldNeedConnectionPooler && !newNeedConnectionPooler {
-		// delete and cleanup resources
-		if err = c.deleteConnectionPooler(); err != nil {
-			c.logger.Warningf("could not remove connection pooler: %v", err)
-		}
-	}
-
-	if !oldNeedConnectionPooler && !newNeedConnectionPooler {
-		// delete and cleanup resources if not empty
-		if c.ConnectionPooler != nil &&
-			(c.ConnectionPooler.Deployment != nil ||
-				c.ConnectionPooler.Service != nil) {
-
-			if err = c.deleteConnectionPooler(); err != nil {
-				c.logger.Warningf("could not remove connection pooler: %v", err)
-			}
-		}
-	}
-
-	return reason, nil
-}
-
-// Synchronize connection pooler resources. Effectively we're interested only in
-// synchronizing the corresponding deployment, but in case of deployment or
-// service is missing, create it. After checking, also remember an object for
-// the future references.
-func (c *Cluster) syncConnectionPoolerWorker(oldSpec, newSpec *acidv1.Postgresql) (
-	SyncReason, error) {
-
-	deployment, err := c.KubeClient.
-		Deployments(c.Namespace).
-		Get(context.TODO(), c.connectionPoolerName(), metav1.GetOptions{})
-
-	if err != nil && k8sutil.ResourceNotFound(err) {
-		msg := "Deployment %s for connection pooler synchronization is not found, create it"
-		c.logger.Warningf(msg, c.connectionPoolerName())
-
-		deploymentSpec, err := c.generateConnectionPoolerDeployment(&newSpec.Spec)
-		if err != nil {
-			msg = "could not generate deployment for connection pooler: %v"
-			return NoSync, fmt.Errorf(msg, err)
-		}
-
-		deployment, err := c.KubeClient.
-			Deployments(deploymentSpec.Namespace).
-			Create(context.TODO(), deploymentSpec, metav1.CreateOptions{})
-
-		if err != nil {
-			return NoSync, err
-		}
-
-		c.ConnectionPooler.Deployment = deployment
-	} else if err != nil {
-		msg := "could not get connection pooler deployment to sync: %v"
-		return NoSync, fmt.Errorf(msg, err)
-	} else {
-		c.ConnectionPooler.Deployment = deployment
-
-		// actual synchronization
-		oldConnectionPooler := oldSpec.Spec.ConnectionPooler
-		newConnectionPooler := newSpec.Spec.ConnectionPooler
-
-		// sync implementation below assumes that both old and new specs are
-		// not nil, but it can happen. To avoid any confusion like updating a
-		// deployment because the specification changed from nil to an empty
-		// struct (that was initialized somewhere before) replace any nil with
-		// an empty spec.
-		if oldConnectionPooler == nil {
-			oldConnectionPooler = &acidv1.ConnectionPooler{}
-		}
-
-		if newConnectionPooler == nil {
-			newConnectionPooler = &acidv1.ConnectionPooler{}
-		}
-
-		logNiceDiff(c.logger, oldConnectionPooler, newConnectionPooler)
-
-		specSync, specReason := c.needSyncConnectionPoolerSpecs(oldConnectionPooler, newConnectionPooler)
-		defaultsSync, defaultsReason := c.needSyncConnectionPoolerDefaults(newConnectionPooler, deployment)
-		reason := append(specReason, defaultsReason...)
-		if specSync || defaultsSync {
-			c.logger.Infof("Update connection pooler deployment %s, reason: %+v",
-				c.connectionPoolerName(), reason)
-
-			newDeploymentSpec, err := c.generateConnectionPoolerDeployment(&newSpec.Spec)
-			if err != nil {
-				msg := "could not generate deployment for connection pooler: %v"
-				return reason, fmt.Errorf(msg, err)
-			}
-
-			oldDeploymentSpec := c.ConnectionPooler.Deployment
-
-			deployment, err := c.updateConnectionPoolerDeployment(
-				oldDeploymentSpec,
-				newDeploymentSpec)
-
-			if err != nil {
-				return reason, err
-			}
-
-			c.ConnectionPooler.Deployment = deployment
-			return reason, nil
-		}
-	}
-
-	newAnnotations := c.AnnotationsToPropagate(c.ConnectionPooler.Deployment.Annotations)
-	if newAnnotations != nil {
-		c.updateConnectionPoolerAnnotations(newAnnotations)
-	}
-
-	service, err := c.KubeClient.
-		Services(c.Namespace).
-		Get(context.TODO(), c.connectionPoolerName(), metav1.GetOptions{})
-
-	if err != nil && k8sutil.ResourceNotFound(err) {
-		msg := "Service %s for connection pooler synchronization is not found, create it"
-		c.logger.Warningf(msg, c.connectionPoolerName())
-
-		serviceSpec := c.generateConnectionPoolerService(&newSpec.Spec)
-		service, err := c.KubeClient.
-			Services(serviceSpec.Namespace).
-			Create(context.TODO(), serviceSpec, metav1.CreateOptions{})
-
-		if err != nil {
-			return NoSync, err
-		}
-
-		c.ConnectionPooler.Service = service
-	} else if err != nil {
-		msg := "could not get connection pooler service to sync: %v"
-		return NoSync, fmt.Errorf(msg, err)
-	} else {
-		// Service updates are not supported and probably not that useful anyway
-		c.ConnectionPooler.Service = service
-	}
-
-	return NoSync, nil
->>>>>>> c694a723
 }