--- conflicted
+++ resolved
@@ -20,12 +20,6 @@
             mv go /usr/local
             ln -s /usr/local/go/bin/go /usr/bin/go
             go version
-<<<<<<< HEAD
-        - desc: 'Install Docker'
-          cmd: |
-            curl -fLOsS https://delivery.cloud.zalando.com/utils/ensure-docker && sh ensure-docker && rm ensure-docker
-=======
->>>>>>> 26a7fdfa
         - desc: 'Symlink sources into the GOPATH'
           cmd: |
             mkdir -p $OPERATOR_TOP_DIR
