--- conflicted
+++ resolved
@@ -139,11 +139,7 @@
         cluster=cluster,
         resource_type='pods',
         namespace=namespace,
-<<<<<<< HEAD
-        label_selector={'cluster-name': spilo_cluster},
-=======
         label_selector={OPERATOR_CLUSTER_NAME_LABEL: spilo_cluster},
->>>>>>> d5660f65
     )
 
 
