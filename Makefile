.PHONY: clean local linux macos docker push scm-source.json

BINARY ?= postgres-operator
BUILD_FLAGS ?= -v
ifeq ("$(shell uname)", "Darwin")
BUILD_FLAGS += -i
endif
CGO_ENABLED ?= 0
ifeq ($(RACE),1)
	BUILD_FLAGS += -race -a
    CGO_ENABLED=1
endif

LOCAL_BUILD_FLAGS ?= $(BUILD_FLAGS)
LDFLAGS ?= -X=main.version=$(VERSION)
DOCKERFILE = docker/Dockerfile
IMAGE ?= pierone.example.com/acid/$(BINARY)
TAG ?= $(VERSION)
GITHEAD = $(shell git rev-parse --short HEAD)
GITURL = $(shell git config --get remote.origin.url)
GITSTATUS = $(shell git status --porcelain || echo "no changes")
SOURCES = cmd/main.go
VERSION ?= $(shell git describe --tags --always --dirty)
IMAGE ?= pierone.example.com/acid/$(BINARY)
DIRS := cmd pkg
PKG := `go list ./... | grep -v /vendor/`

PATH := $(GOPATH)/bin:$(PATH)
SHELL := env PATH=$(PATH) $(SHELL)

default: local

clean:
	rm -rf build scm-source.json

local: ${SOURCES}
	CGO_ENABLED=${CGO_ENABLED} go build -o build/${BINARY} $(LOCAL_BUILD_FLAGS) -ldflags "$(LDFLAGS)" $^

linux: ${SOURCES}
	GOOS=linux GOARCH=amd64 CGO_ENABLED=${CGO_ENABLED} go build -o build/linux/${BINARY} ${BUILD_FLAGS} -ldflags "$(LDFLAGS)" $^

macos: ${SOURCES}
	GOOS=darwin GOARCH=amd64 CGO_ENABLED=${CGO_ENABLED} go build -o build/macos/${BINARY} ${BUILD_FLAGS} -ldflags "$(LDFLAGS)" $^

docker-context: scm-source.json linux
	mkdir -p docker/build/
	cp build/linux/${BINARY} scm-source.json docker/build/

docker: ${DOCKERFILE} docker-context
	cd docker && docker build --rm -t "$(IMAGE):$(TAG)" .

indocker-race:
	docker run --rm -v "${GOPATH}":"${GOPATH}" -e GOPATH="${GOPATH}" -e RACE=1 -w ${PWD} golang:1.8.1 bash -c "make linux"

push:
	docker push "$(IMAGE):$(TAG)"

scm-source.json: .git
	echo '{\n "url": "git:$(GITURL)",\n "revision": "$(GITHEAD)",\n "author": "$(USER)",\n "status": "$(GITSTATUS)"\n}' > scm-source.json

tools:
<<<<<<< HEAD
	@go get -u honnef.co/go/tools/staticcheck
=======
	@go get -u honnef.co/go/tools/cmd/staticcheck
>>>>>>> d876f4d8
	@go get -u github.com/Masterminds/glide

fmt:
	@gofmt -l -w -s $(DIRS)

vet:
	@go vet $(PKG)
	@staticcheck $(PKG)

deps:
	@glide install --strip-vendor<|MERGE_RESOLUTION|>--- conflicted
+++ resolved
@@ -59,11 +59,7 @@
 	echo '{\n "url": "git:$(GITURL)",\n "revision": "$(GITHEAD)",\n "author": "$(USER)",\n "status": "$(GITSTATUS)"\n}' > scm-source.json
 
 tools:
-<<<<<<< HEAD
-	@go get -u honnef.co/go/tools/staticcheck
-=======
 	@go get -u honnef.co/go/tools/cmd/staticcheck
->>>>>>> d876f4d8
 	@go get -u github.com/Masterminds/glide
 
 fmt:
