--- conflicted
+++ resolved
@@ -440,95 +440,6 @@
         k8s.update_config(unpatch_custom_service_annotations)
 
     @timeout_decorator.timeout(TEST_TIMEOUT_SEC)
-<<<<<<< HEAD
-    def test_enable_disable_connection_pooler(self):
-        '''
-        For a database without connection pooler, then turns it on, scale up,
-        turn off and on again. Test with different ways of doing this (via
-        enableConnectionPooler or connectionPooler configuration section). At the
-        end turn the connection pooler off to not interfere with other tests.
-        '''
-        k8s = self.k8s
-        service_labels = {
-            'cluster-name': 'acid-minimal-cluster',
-        }
-        pod_labels = dict({
-            'connection-pooler': 'acid-minimal-cluster-pooler',
-        })
-
-        pod_selector = to_selector(pod_labels)
-        service_selector = to_selector(service_labels)
-
-        try:
-            # enable connection pooler
-            k8s.api.custom_objects_api.patch_namespaced_custom_object(
-                'acid.zalan.do', 'v1', 'default',
-                'postgresqls', 'acid-minimal-cluster',
-                {
-                    'spec': {
-                        'enableConnectionPooler': True,
-                    }
-                })
-            k8s.wait_for_pod_start(pod_selector)
-
-            pods = k8s.api.core_v1.list_namespaced_pod(
-                'default', label_selector=pod_selector
-            ).items
-
-            self.assertTrue(pods, 'No connection pooler pods')
-
-            k8s.wait_for_service(service_selector)
-            services = k8s.api.core_v1.list_namespaced_service(
-                'default', label_selector=service_selector
-            ).items
-            services = [
-                s for s in services
-                if s.metadata.name.endswith('pooler')
-            ]
-
-            self.assertTrue(services, 'No connection pooler service')
-
-            # scale up connection pooler deployment
-            k8s.api.custom_objects_api.patch_namespaced_custom_object(
-                'acid.zalan.do', 'v1', 'default',
-                'postgresqls', 'acid-minimal-cluster',
-                {
-                    'spec': {
-                        'connectionPooler': {
-                            'numberOfInstances': 2,
-                        },
-                    }
-                })
-
-            k8s.wait_for_running_pods(pod_selector, 2)
-
-            # turn it off, keeping configuration section
-            k8s.api.custom_objects_api.patch_namespaced_custom_object(
-                'acid.zalan.do', 'v1', 'default',
-                'postgresqls', 'acid-minimal-cluster',
-                {
-                    'spec': {
-                        'enableConnectionPooler': False,
-                    }
-                })
-            k8s.wait_for_pods_to_stop(pod_selector)
-
-            k8s.api.custom_objects_api.patch_namespaced_custom_object(
-                'acid.zalan.do', 'v1', 'default',
-                'postgresqls', 'acid-minimal-cluster',
-                {
-                    'spec': {
-                        'enableConnectionPooler': True,
-                    }
-                })
-            k8s.wait_for_pod_start(pod_selector)
-        except timeout_decorator.TimeoutError:
-            print('Operator log: {}'.format(k8s.get_operator_log()))
-            raise
-
-    @timeout_decorator.timeout(TEST_TIMEOUT_SEC)
-=======
->>>>>>> 64d816c5
     def test_taint_based_eviction(self):
         '''
            Add taint "postgres=:NoExecute" to node with master. This must cause a failover.
