--- conflicted
+++ resolved
@@ -610,9 +610,6 @@
             print('Operator log: {}'.format(k8s.get_operator_log()))
             raise
         finally:
-<<<<<<< HEAD
-            k8s.api.core_v1.delete_namespace(self.namespace)
-=======
             # delete the new cluster so that the k8s_api.get_operator_state works correctly in subsequent tests
             # ideally we should delete the 'test' namespace here but
             # the pods inside the namespace stuck in the Terminating state making the test time out
@@ -620,7 +617,6 @@
                 "acid.zalan.do", "v1", self.test_namespace, "postgresqls", "acid-test-cluster")
             time.sleep(5)
 
->>>>>>> 3fed5653
 
     @timeout_decorator.timeout(TEST_TIMEOUT_SEC)
     def test_zz_node_readiness_label(self):
