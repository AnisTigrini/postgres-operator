import unittest
import time
import timeout_decorator
import subprocess
import warnings
import os
import yaml

from kubernetes import client, config
from kubernetes.client.rest import ApiException


def to_selector(labels):
    return ",".join(["=".join(l) for l in labels.items()])


class EndToEndTestCase(unittest.TestCase):
    '''
    Test interaction of the operator with multiple K8s components.
    '''

    # `kind` pods may stuck in the `Terminating` phase for a few minutes; hence high test timeout
    TEST_TIMEOUT_SEC = 600

    @classmethod
    @timeout_decorator.timeout(TEST_TIMEOUT_SEC)
    def setUpClass(cls):
        '''
        Deploy operator to a "kind" cluster created by run.sh using examples from /manifests.
        This operator deployment is to be shared among all tests.

        run.sh deletes the 'kind' cluster after successful run along with all operator-related entities.
        In the case of test failure the cluster will stay to enable manual examination;
        next invocation of "make test" will re-create it.
        '''

        # set a single K8s wrapper for all tests
        k8s = cls.k8s = K8s()

        # operator deploys pod service account there on start up
        # needed for test_multi_namespace_support()
        cls.namespace = "test"
        v1_namespace = client.V1Namespace(metadata=client.V1ObjectMeta(name=cls.namespace))
        k8s.api.core_v1.create_namespace(v1_namespace)

        # submit the most recent operator image built on the Docker host
        with open("manifests/postgres-operator.yaml", 'r+') as f:
            operator_deployment = yaml.safe_load(f)
            operator_deployment["spec"]["template"]["spec"]["containers"][0]["image"] = os.environ['OPERATOR_IMAGE']
            yaml.dump(operator_deployment, f, Dumper=yaml.Dumper)

        for filename in ["operator-service-account-rbac.yaml",
                         "configmap.yaml",
                         "postgres-operator.yaml"]:
            result = k8s.create_with_kubectl("manifests/" + filename)
            print("stdout: {}, stderr: {}".format(result.stdout, result.stderr))

        k8s.wait_for_operator_pod_start()

        actual_operator_image = k8s.api.core_v1.list_namespaced_pod(
            'default', label_selector='name=postgres-operator').items[0].spec.containers[0].image
        print("Tested operator image: {}".format(actual_operator_image))  # shows up after tests finish

        result = k8s.create_with_kubectl("manifests/minimal-postgres-manifest.yaml")
        print('stdout: {}, stderr: {}'.format(result.stdout, result.stderr))
        try:
            k8s.wait_for_pod_start('spilo-role=master')
            k8s.wait_for_pod_start('spilo-role=replica')
        except timeout_decorator.TimeoutError:
            print('Operator log: {}'.format(k8s.get_operator_log()))
            raise

    @timeout_decorator.timeout(TEST_TIMEOUT_SEC)
    def test_enable_disable_connection_pooler(self):
        '''
        For a database without connection pooler, then turns it on, scale up,
        turn off and on again. Test with different ways of doing this (via
        enableConnectionPooler or connectionPooler configuration section). At
        the end turn connection pooler off to not interfere with other tests.
        '''
        k8s = self.k8s
        service_labels = {
            'cluster-name': 'acid-minimal-cluster',
        }
        pod_labels = dict({
            'connection-pooler': 'acid-minimal-cluster-pooler',
        })

        pod_selector = to_selector(pod_labels)
        service_selector = to_selector(service_labels)

        try:
            # enable connection pooler
            k8s.api.custom_objects_api.patch_namespaced_custom_object(
                'acid.zalan.do', 'v1', 'default',
                'postgresqls', 'acid-minimal-cluster',
                {
                    'spec': {
                        'enableConnectionPooler': True,
                    }
                })
            k8s.wait_for_pod_start(pod_selector)

            pods = k8s.api.core_v1.list_namespaced_pod(
                'default', label_selector=pod_selector
            ).items

            self.assertTrue(pods, 'No connection pooler pods')

            k8s.wait_for_service(service_selector)
            services = k8s.api.core_v1.list_namespaced_service(
                'default', label_selector=service_selector
            ).items
            services = [
                s for s in services
                if s.metadata.name.endswith('pooler')
            ]

            self.assertTrue(services, 'No connection pooler service')

            # scale up connection pooler deployment
            k8s.api.custom_objects_api.patch_namespaced_custom_object(
                'acid.zalan.do', 'v1', 'default',
                'postgresqls', 'acid-minimal-cluster',
                {
                    'spec': {
                        'connectionPooler': {
                            'numberOfInstances': 2,
                        },
                    }
                })

            k8s.wait_for_running_pods(pod_selector, 2)

            # turn it off, keeping configuration section
            k8s.api.custom_objects_api.patch_namespaced_custom_object(
                'acid.zalan.do', 'v1', 'default',
                'postgresqls', 'acid-minimal-cluster',
                {
                    'spec': {
                        'enableConnectionPooler': False,
                    }
                })
            k8s.wait_for_pods_to_stop(pod_selector)

        except timeout_decorator.TimeoutError:
            print('Operator log: {}'.format(k8s.get_operator_log()))
            raise

    @timeout_decorator.timeout(TEST_TIMEOUT_SEC)
    def test_enable_load_balancer(self):
        '''
        Test if services are updated when enabling/disabling load balancers
        '''

        k8s = self.k8s
        cluster_label = 'application=spilo,cluster-name=acid-minimal-cluster'

        # enable load balancer services
        pg_patch_enable_lbs = {
            "spec": {
                "enableMasterLoadBalancer": True,
                "enableReplicaLoadBalancer": True
            }
        }
        k8s.api.custom_objects_api.patch_namespaced_custom_object(
            "acid.zalan.do", "v1", "default", "postgresqls", "acid-minimal-cluster", pg_patch_enable_lbs)
        # wait for service recreation
        time.sleep(60)

        master_svc_type = k8s.get_service_type(cluster_label + ',spilo-role=master')
        self.assertEqual(master_svc_type, 'LoadBalancer',
                         "Expected LoadBalancer service type for master, found {}".format(master_svc_type))

        repl_svc_type = k8s.get_service_type(cluster_label + ',spilo-role=replica')
        self.assertEqual(repl_svc_type, 'LoadBalancer',
                         "Expected LoadBalancer service type for replica, found {}".format(repl_svc_type))

        # disable load balancer services again
        pg_patch_disable_lbs = {
            "spec": {
                "enableMasterLoadBalancer": False,
                "enableReplicaLoadBalancer": False
            }
        }
        k8s.api.custom_objects_api.patch_namespaced_custom_object(
            "acid.zalan.do", "v1", "default", "postgresqls", "acid-minimal-cluster", pg_patch_disable_lbs)
        # wait for service recreation
        time.sleep(60)

        master_svc_type = k8s.get_service_type(cluster_label + ',spilo-role=master')
        self.assertEqual(master_svc_type, 'ClusterIP',
                         "Expected ClusterIP service type for master, found {}".format(master_svc_type))

        repl_svc_type = k8s.get_service_type(cluster_label + ',spilo-role=replica')
        self.assertEqual(repl_svc_type, 'ClusterIP',
                         "Expected ClusterIP service type for replica, found {}".format(repl_svc_type))

    @timeout_decorator.timeout(TEST_TIMEOUT_SEC)
    def test_lazy_spilo_upgrade(self):
        '''
        Test lazy upgrade for the Spilo image: operator changes a stateful set but lets pods run with the old image
        until they are recreated for reasons other than operator's activity. That works because the operator configures
        stateful sets to use "onDelete" pod update policy.

        The test covers:
        1) enabling lazy upgrade in existing operator deployment
        2) forcing the normal rolling upgrade by changing the operator configmap and restarting its pod
        '''

        k8s = self.k8s

        # update docker image in config and enable the lazy upgrade
        conf_image = "registry.opensource.zalan.do/acid/spilo-cdp-12:1.6-p114"
        patch_lazy_spilo_upgrade = {
            "data": {
                "docker_image": conf_image,
                "enable_lazy_spilo_upgrade": "true"
            }
        }
        k8s.update_config(patch_lazy_spilo_upgrade)

        pod0 = 'acid-minimal-cluster-0'
        pod1 = 'acid-minimal-cluster-1'

        # restart the pod to get a container with the new image
        k8s.api.core_v1.delete_namespaced_pod(pod0, 'default')
        time.sleep(60)

        # lazy update works if the restarted pod and older pods run different Spilo versions
        new_image = k8s.get_effective_pod_image(pod0)
        old_image = k8s.get_effective_pod_image(pod1)
        self.assertNotEqual(new_image, old_image, "Lazy updated failed: pods have the same image {}".format(new_image))

        # sanity check
        assert_msg = "Image {} of a new pod differs from {} in operator conf".format(new_image, conf_image)
        self.assertEqual(new_image, conf_image, assert_msg)

        # clean up
        unpatch_lazy_spilo_upgrade = {
            "data": {
                "enable_lazy_spilo_upgrade": "false",
            }
        }
        k8s.update_config(unpatch_lazy_spilo_upgrade)

        # at this point operator will complete the normal rolling upgrade
        # so we additonally test if disabling the lazy upgrade - forcing the normal rolling upgrade - works

        # XXX there is no easy way to wait until the end of Sync()
        time.sleep(60)

        image0 = k8s.get_effective_pod_image(pod0)
        image1 = k8s.get_effective_pod_image(pod1)

        assert_msg = "Disabling lazy upgrade failed: pods still have different images {} and {}".format(image0, image1)
        self.assertEqual(image0, image1, assert_msg)

    @timeout_decorator.timeout(TEST_TIMEOUT_SEC)
    def test_logical_backup_cron_job(self):
        '''
        Ensure we can (a) create the cron job at user request for a specific PG cluster
                      (b) update the cluster-wide image for the logical backup pod
                      (c) delete the job at user request

        Limitations:
        (a) Does not run the actual batch job because there is no S3 mock to upload backups to
        (b) Assumes 'acid-minimal-cluster' exists as defined in setUp
        '''

        k8s = self.k8s

        # create the cron job
        schedule = "7 7 7 7 *"
        pg_patch_enable_backup = {
            "spec": {
                "enableLogicalBackup": True,
                "logicalBackupSchedule": schedule
            }
        }
        k8s.api.custom_objects_api.patch_namespaced_custom_object(
            "acid.zalan.do", "v1", "default", "postgresqls", "acid-minimal-cluster", pg_patch_enable_backup)
        k8s.wait_for_logical_backup_job_creation()

        jobs = k8s.get_logical_backup_job().items
        self.assertEqual(1, len(jobs), "Expected 1 logical backup job, found {}".format(len(jobs)))

        job = jobs[0]
        self.assertEqual(job.metadata.name, "logical-backup-acid-minimal-cluster",
                         "Expected job name {}, found {}"
                         .format("logical-backup-acid-minimal-cluster", job.metadata.name))
        self.assertEqual(job.spec.schedule, schedule,
                         "Expected {} schedule, found {}"
                         .format(schedule, job.spec.schedule))

        # update the cluster-wide image of the logical backup pod
        image = "test-image-name"
        patch_logical_backup_image = {
            "data": {
                "logical_backup_docker_image": image,
            }
        }
        k8s.update_config(patch_logical_backup_image)

        jobs = k8s.get_logical_backup_job().items
        actual_image = jobs[0].spec.job_template.spec.template.spec.containers[0].image
        self.assertEqual(actual_image, image,
                         "Expected job image {}, found {}".format(image, actual_image))

        # delete the logical backup cron job
        pg_patch_disable_backup = {
            "spec": {
                "enableLogicalBackup": False,
            }
        }
        k8s.api.custom_objects_api.patch_namespaced_custom_object(
            "acid.zalan.do", "v1", "default", "postgresqls", "acid-minimal-cluster", pg_patch_disable_backup)
        k8s.wait_for_logical_backup_job_deletion()
        jobs = k8s.get_logical_backup_job().items
        self.assertEqual(0, len(jobs),
                         "Expected 0 logical backup jobs, found {}".format(len(jobs)))

    @timeout_decorator.timeout(TEST_TIMEOUT_SEC)
    def test_min_resource_limits(self):
        '''
        Lower resource limits below configured minimum and let operator fix it
        '''
        k8s = self.k8s
        cluster_label = 'application=spilo,cluster-name=acid-minimal-cluster'
        labels = 'spilo-role=master,' + cluster_label
        _, failover_targets = k8s.get_pg_nodes(cluster_label)

        # configure minimum boundaries for CPU and memory limits
        minCPULimit = '500m'
        minMemoryLimit = '500Mi'
        patch_min_resource_limits = {
            "data": {
                "min_cpu_limit": minCPULimit,
                "min_memory_limit": minMemoryLimit
            }
        }
        k8s.update_config(patch_min_resource_limits)

        # lower resource limits below minimum
        pg_patch_resources = {
            "spec": {
                "resources": {
                    "requests": {
                        "cpu": "10m",
                        "memory": "50Mi"
                    },
                    "limits": {
                        "cpu": "200m",
                        "memory": "200Mi"
                    }
                }
            }
        }
        k8s.api.custom_objects_api.patch_namespaced_custom_object(
            "acid.zalan.do", "v1", "default", "postgresqls", "acid-minimal-cluster", pg_patch_resources)
        k8s.wait_for_pod_failover(failover_targets, labels)
        k8s.wait_for_pod_start('spilo-role=replica')

        pods = k8s.api.core_v1.list_namespaced_pod(
            'default', label_selector=labels).items
        self.assert_master_is_unique()
        masterPod = pods[0]

        self.assertEqual(masterPod.spec.containers[0].resources.limits['cpu'], minCPULimit,
                         "Expected CPU limit {}, found {}"
                         .format(minCPULimit, masterPod.spec.containers[0].resources.limits['cpu']))
        self.assertEqual(masterPod.spec.containers[0].resources.limits['memory'], minMemoryLimit,
                         "Expected memory limit {}, found {}"
                         .format(minMemoryLimit, masterPod.spec.containers[0].resources.limits['memory']))

    @timeout_decorator.timeout(TEST_TIMEOUT_SEC)
    def test_multi_namespace_support(self):
        '''
        Create a customized Postgres cluster in a non-default namespace.
        '''
        k8s = self.k8s

        with open("manifests/complete-postgres-manifest.yaml", 'r+') as f:
            pg_manifest = yaml.safe_load(f)
            pg_manifest["metadata"]["namespace"] = self.namespace
            yaml.dump(pg_manifest, f, Dumper=yaml.Dumper)

        k8s.create_with_kubectl("manifests/complete-postgres-manifest.yaml")
        k8s.wait_for_pod_start("spilo-role=master", self.namespace)
        self.assert_master_is_unique(self.namespace, "acid-test-cluster")

    @timeout_decorator.timeout(TEST_TIMEOUT_SEC)
    def test_node_readiness_label(self):
        '''
           Remove node readiness label from master node. This must cause a failover.
        '''
        k8s = self.k8s
        cluster_label = 'application=spilo,cluster-name=acid-minimal-cluster'
        readiness_label = 'lifecycle-status'
        readiness_value = 'ready'

        # get nodes of master and replica(s) (expected target of new master)
        current_master_node, current_replica_nodes = k8s.get_pg_nodes(cluster_label)
        num_replicas = len(current_replica_nodes)
        failover_targets = self.get_failover_targets(current_master_node, current_replica_nodes)

        # add node_readiness_label to potential failover nodes
        patch_readiness_label = {
            "metadata": {
                "labels": {
                    readiness_label: readiness_value
                }
            }
        }
        for failover_target in failover_targets:
            k8s.api.core_v1.patch_node(failover_target, patch_readiness_label)

        # define node_readiness_label in config map which should trigger a failover of the master
        patch_readiness_label_config = {
            "data": {
                "node_readiness_label": readiness_label + ':' + readiness_value,
            }
        }
        k8s.update_config(patch_readiness_label_config)
        new_master_node, new_replica_nodes = self.assert_failover(
            current_master_node, num_replicas, failover_targets, cluster_label)

        # patch also node where master ran before
        k8s.api.core_v1.patch_node(current_master_node, patch_readiness_label)

        # wait a little before proceeding with the pod distribution test
        time.sleep(k8s.RETRY_TIMEOUT_SEC)

        # toggle pod anti affinity to move replica away from master node
        self.assert_distributed_pods(new_master_node, new_replica_nodes, cluster_label)

    @timeout_decorator.timeout(TEST_TIMEOUT_SEC)
    def test_scaling(self):
        '''
           Scale up from 2 to 3 and back to 2 pods by updating the Postgres manifest at runtime.
        '''
        k8s = self.k8s
        labels = "application=spilo,cluster-name=acid-minimal-cluster"

        k8s.wait_for_pg_to_scale(3)
        self.assertEqual(3, k8s.count_pods_with_label(labels))
        self.assert_master_is_unique()

        k8s.wait_for_pg_to_scale(2)
        self.assertEqual(2, k8s.count_pods_with_label(labels))
        self.assert_master_is_unique()

    @timeout_decorator.timeout(TEST_TIMEOUT_SEC)
    def test_service_annotations(self):
        '''
        Create a Postgres cluster with service annotations and check them.
        '''
        k8s = self.k8s
        patch_custom_service_annotations = {
            "data": {
                "custom_service_annotations": "foo:bar",
            }
        }
        k8s.update_config(patch_custom_service_annotations)

        pg_patch_custom_annotations = {
            "spec": {
                "serviceAnnotations": {
                    "annotation.key": "value"
                }
            }
        }
        k8s.api.custom_objects_api.patch_namespaced_custom_object(
            "acid.zalan.do", "v1", "default", "postgresqls", "acid-minimal-cluster", pg_patch_custom_annotations)

        annotations = {
            "annotation.key": "value",
            "foo": "bar",
        }
        self.assertTrue(k8s.check_service_annotations(
            "cluster-name=acid-service-annotations,spilo-role=master", annotations))
        self.assertTrue(k8s.check_service_annotations(
            "cluster-name=acid-service-annotations,spilo-role=replica", annotations))

        # clean up
        unpatch_custom_service_annotations = {
            "data": {
                "custom_service_annotations": "",
            }
        }
        k8s.update_config(unpatch_custom_service_annotations)

    @timeout_decorator.timeout(TEST_TIMEOUT_SEC)
    def test_taint_based_eviction(self):
        '''
           Add taint "postgres=:NoExecute" to node with master. This must cause a failover.
        '''
        k8s = self.k8s
        cluster_label = 'application=spilo,cluster-name=acid-minimal-cluster'

        # get nodes of master and replica(s) (expected target of new master)
        current_master_node, current_replica_nodes = k8s.get_pg_nodes(cluster_label)
        num_replicas = len(current_replica_nodes)
        failover_targets = self.get_failover_targets(current_master_node, current_replica_nodes)

        # taint node with postgres=:NoExecute to force failover
        body = {
            "spec": {
                "taints": [
                    {
                        "effect": "NoExecute",
                        "key": "postgres"
                    }
                ]
            }
        }

        # patch node and test if master is failing over to one of the expected nodes
        k8s.api.core_v1.patch_node(current_master_node, body)
        new_master_node, new_replica_nodes = self.assert_failover(
            current_master_node, num_replicas, failover_targets, cluster_label)

        # add toleration to pods
        patch_toleration_config = {
            "data": {
                "toleration": "key:postgres,operator:Exists,effect:NoExecute"
            }
        }
        k8s.update_config(patch_toleration_config)

        # wait a little before proceeding with the pod distribution test
        time.sleep(k8s.RETRY_TIMEOUT_SEC)

        # toggle pod anti affinity to move replica away from master node
        self.assert_distributed_pods(new_master_node, new_replica_nodes, cluster_label)

    @timeout_decorator.timeout(TEST_TIMEOUT_SEC)
    def test_pvc_deletion(self):
        '''
        Operator must remove unused volumes safely:
        1) Volumes attached to running pods are never removed
        2) The last volume is kept even if a cluster has 0 pods

        Operator employs 'Delete' reclaim policy for volumes,
        so it is sufficient to delete persistent volume claims (pvc) to remove a volume.
        '''

        k8s = self.k8s
        self.assert_running_pods_have_volumes()

        # get extra unused pvcs to test Sync
        k8s.wait_for_pg_to_scale(4)
        k8s.wait_for_pg_to_scale(2)

        # enable pvc deletion
        patch = {
            "data": {
                "enable_unused_pvc_deletion": "true"
            }
        }
        k8s.update_config(patch)

        # Sync() at operator start-up deletes unused pvcs that had existed before
        unused_pvcs = ["pgdata-acid-minimal-cluster-2", "pgdata-acid-minimal-cluster-3"]
        for pvc in unused_pvcs:
            k8s.wait_for_pvc_deletion(pvc)

        self.assert_running_pods_have_volumes()

        # pvc with index 0 must stay around when cluster has 0 pods
        last_pvc_name = "pgdata-acid-minimal-cluster-0"
        volume_before_scaledown = k8s.get_volume_name(last_pvc_name)
        k8s.wait_for_pg_to_scale(0)
        k8s.update_config(patch) # force a Sync to delete unused PVCs
        self.assertTrue(k8s.pvc_exist(last_pvc_name), "The last pvc was deleted")

        # sanity check
        k8s.wait_for_pg_to_scale(3)
        volume_after_scaleup = k8s.get_volume_name(last_pvc_name)
        self.assertEqual(volume_before_scaledown,
                         volume_after_scaleup,
                         "the surviving pvc must have the same volume before scale down to 0 and after scale up")

        self.assert_running_pods_have_volumes()

        # clean up
        patch = {
            "data": {
                "enable_unused_pvc_deletion": "false"
            }
        }
        k8s.update_config(patch)

        # disablement of the feature actually stops volume deletion
        k8s.wait_for_pg_to_scale(2)
        self.assert_running_pods_have_volumes()
        self.assertTrue(k8s.pvc_exist("pgdata-acid-minimal-cluster-2"),
                        "The pvc of a shut down pod was deleted despite the feature is disabled")

    def get_failover_targets(self, master_node, replica_nodes):
        '''
           If all pods live on the same node, failover will happen to other worker(s)
        '''
        k8s = self.k8s

        failover_targets = [x for x in replica_nodes if x != master_node]
        if len(failover_targets) == 0:
            nodes = k8s.api.core_v1.list_node()
            for n in nodes.items:
                if "node-role.kubernetes.io/master" not in n.metadata.labels and n.metadata.name != master_node:
                    failover_targets.append(n.metadata.name)

        return failover_targets

    def assert_failover(self, current_master_node, num_replicas, failover_targets, cluster_label):
        '''
           Check if master is failing over. The replica should move first to be the switchover target
        '''
        k8s = self.k8s
        k8s.wait_for_pod_failover(failover_targets, 'spilo-role=master,' + cluster_label)
        k8s.wait_for_pod_start('spilo-role=replica,' + cluster_label)

        new_master_node, new_replica_nodes = k8s.get_pg_nodes(cluster_label)
        self.assertNotEqual(current_master_node, new_master_node,
                            "Master on {} did not fail over to one of {}".format(current_master_node, failover_targets))
        self.assertEqual(num_replicas, len(new_replica_nodes),
                         "Expected {} replicas, found {}".format(num_replicas, len(new_replica_nodes)))
        self.assert_master_is_unique()

        return new_master_node, new_replica_nodes

    def assert_master_is_unique(self, namespace='default', clusterName="acid-minimal-cluster"):
        '''
           Check that there is a single pod in the k8s cluster with the label "spilo-role=master"
           To be called manually after operations that affect pods
        '''
        k8s = self.k8s
        labels = 'spilo-role=master,cluster-name=' + clusterName

        num_of_master_pods = k8s.count_pods_with_label(labels, namespace)
        self.assertEqual(num_of_master_pods, 1, "Expected 1 master pod, found {}".format(num_of_master_pods))

    def assert_distributed_pods(self, master_node, replica_nodes, cluster_label):
        '''
           Other tests can lead to the situation that master and replica are on the same node.
           Toggle pod anti affinty to distribute pods accross nodes (replica in particular).
        '''
        k8s = self.k8s
        failover_targets = self.get_failover_targets(master_node, replica_nodes)

        # enable pod anti affintiy in config map which should trigger movement of replica
        patch_enable_antiaffinity = {
            "data": {
                "enable_pod_antiaffinity": "true"
            }
        }
        k8s.update_config(patch_enable_antiaffinity)
        self.assert_failover(
            master_node, len(replica_nodes), failover_targets, cluster_label)

        # now disable pod anti affintiy again which will cause yet another failover
        patch_disable_antiaffinity = {
            "data": {
                "enable_pod_antiaffinity": "false"
            }
        }
        k8s.update_config(patch_disable_antiaffinity)
        k8s.wait_for_pod_start('spilo-role=master')
        k8s.wait_for_pod_start('spilo-role=replica')

    def assert_running_pods_have_volumes(self):
        '''
        Operator must never delete a pvc and hence volume of a running pod
        '''

        k8s = self.k8s
        labels = 'cluster-name=' + 'acid-minimal-cluster'

        pods = k8s.list_pods(labels)
        for pod in pods:
            pgdata = [v for v in pod.spec.volumes if v.name == 'pgdata']
            self.assertTrue(len(pgdata) > 0, "No pgdata volumes found")
            if len(pgdata) > 0:
                pvc = pgdata[0].persistent_volume_claim
                self.assertTrue(k8s.pvc_exist(pvc.claim_name), "PVC does not exist")


class K8sApi:

    def __init__(self):

        # https://github.com/kubernetes-client/python/issues/309
        warnings.simplefilter("ignore", ResourceWarning)

        self.config = config.load_kube_config()
        self.k8s_client = client.ApiClient()

        self.core_v1 = client.CoreV1Api()
        self.apps_v1 = client.AppsV1Api()
        self.batch_v1_beta1 = client.BatchV1beta1Api()
        self.custom_objects_api = client.CustomObjectsApi()


class K8s:
    '''
    Wraps around K8 api client and helper methods.
    '''

    RETRY_TIMEOUT_SEC = 10

    def __init__(self):
        self.api = K8sApi()

    def get_pg_nodes(self, pg_cluster_name, namespace='default'):
        master_pod_node = ''
        replica_pod_nodes = []
        podsList = self.api.core_v1.list_namespaced_pod(namespace, label_selector=pg_cluster_name)
        for pod in podsList.items:
            if pod.metadata.labels.get('spilo-role') == 'master':
                master_pod_node = pod.spec.node_name
            elif pod.metadata.labels.get('spilo-role') == 'replica':
                replica_pod_nodes.append(pod.spec.node_name)

        return master_pod_node, replica_pod_nodes

    def wait_for_operator_pod_start(self):
        self. wait_for_pod_start("name=postgres-operator")
        # HACK operator must register CRD and/or Sync existing PG clusters after start up
        # for local execution ~ 10 seconds suffices
        time.sleep(60)

    def get_operator_pod(self):
        pods = self.api.core_v1.list_namespaced_pod(
            'default', label_selector='name=postgres-operator'
        ).items

        if pods:
            return pods[0]

        return None

    def get_operator_log(self):
        operator_pod = self.get_operator_pod()
        pod_name = operator_pod.metadata.name
        return self.api.core_v1.read_namespaced_pod_log(
            name=pod_name,
            namespace='default'
        )

    def wait_for_pod_start(self, pod_labels, namespace='default'):
        pod_phase = 'No pod running'
        while pod_phase != 'Running':
            pods = self.api.core_v1.list_namespaced_pod(namespace, label_selector=pod_labels).items
            if pods:
                pod_phase = pods[0].status.phase

            if pods and pod_phase != 'Running':
                pod_name = pods[0].metadata.name
                response = self.api.core_v1.read_namespaced_pod(
                    name=pod_name,
                    namespace=namespace
                )
                print("Pod description {}".format(response))

            time.sleep(self.RETRY_TIMEOUT_SEC)

    def get_service_type(self, svc_labels, namespace='default'):
        svc_type = ''
        svcs = self.api.core_v1.list_namespaced_service(namespace, label_selector=svc_labels, limit=1).items
        for svc in svcs:
            svc_type = svc.spec.type
        return svc_type

    def check_service_annotations(self, svc_labels, annotations, namespace='default'):
        svcs = self.api.core_v1.list_namespaced_service(namespace, label_selector=svc_labels, limit=1).items
        for svc in svcs:
            if len(svc.metadata.annotations) != len(annotations):
                return False
            for key in svc.metadata.annotations:
                if svc.metadata.annotations[key] != annotations[key]:
                    return False
        return True

    def change_number_of_instances(self, number_of_instances, namespace='default'):

        body = {
            "spec": {
                "numberOfInstances": number_of_instances
            }
        }
        _ = self.api.custom_objects_api.patch_namespaced_custom_object(
            "acid.zalan.do", "v1", namespace, "postgresqls", "acid-minimal-cluster", body)

    def wait_for_pg_to_scale(self, number_of_instances, namespace='default'):

        self.change_number_of_instances(number_of_instances, namespace='default')
        labels = 'cluster-name=acid-minimal-cluster'
        while self.count_pods_with_label(labels) != number_of_instances:
            time.sleep(self.RETRY_TIMEOUT_SEC)

    def list_pods(self, labels, namespace='default'):
        return self.api.core_v1.list_namespaced_pod(namespace, label_selector=labels).items

    def wait_for_running_pods(self, labels, number, namespace=''):
        while self.count_pods_with_label(labels) != number:
            time.sleep(self.RETRY_TIMEOUT_SEC)

    def wait_for_pods_to_stop(self, labels, namespace=''):
        while self.count_pods_with_label(labels) != 0:
            time.sleep(self.RETRY_TIMEOUT_SEC)

    def wait_for_service(self, labels, namespace='default'):
        def get_services():
            return self.api.core_v1.list_namespaced_service(
                namespace, label_selector=labels
            ).items

        while not get_services():
            time.sleep(self.RETRY_TIMEOUT_SEC)

    def count_pods_with_label(self, labels, namespace='default'):
        return len(self.list_pods(labels, namespace))

    def wait_for_pod_failover(self, failover_targets, labels, namespace='default'):
        pod_phase = 'Failing over'
        new_pod_node = ''

        while (pod_phase != 'Running') or (new_pod_node not in failover_targets):
            pods = self.api.core_v1.list_namespaced_pod(namespace, label_selector=labels).items
            if pods:
                new_pod_node = pods[0].spec.node_name
                pod_phase = pods[0].status.phase
            time.sleep(self.RETRY_TIMEOUT_SEC)

    def get_logical_backup_job(self, namespace='default'):
        return self.api.batch_v1_beta1.list_namespaced_cron_job(namespace, label_selector="application=spilo")

    def wait_for_logical_backup_job(self, expected_num_of_jobs):
        while (len(self.get_logical_backup_job().items) != expected_num_of_jobs):
            time.sleep(self.RETRY_TIMEOUT_SEC)

    def wait_for_logical_backup_job_deletion(self):
        self.wait_for_logical_backup_job(expected_num_of_jobs=0)

    def wait_for_logical_backup_job_creation(self):
        self.wait_for_logical_backup_job(expected_num_of_jobs=1)

    def delete_operator_pod(self):
        operator_pod = self.api.core_v1.list_namespaced_pod(
            'default', label_selector="name=postgres-operator").items[0].metadata.name
        self.api.core_v1.delete_namespaced_pod(operator_pod, "default")  # restart reloads the conf and issues Sync()
        self.wait_for_operator_pod_start()

    def update_config(self, config_map_patch):
        self.api.core_v1.patch_namespaced_config_map("postgres-operator", "default", config_map_patch)
        self.delete_operator_pod()

    def create_with_kubectl(self, path):
        return subprocess.run(
            ["kubectl", "create", "-f", path],
            stdout=subprocess.PIPE,
            stderr=subprocess.PIPE)

<<<<<<< HEAD
    def wait_for_pvc_deletion(self, pvc_name):

        while self.pvc_exist(pvc_name):
            time.sleep(self.RETRY_TIMEOUT_SEC)

    def pvc_exist(self, pvc_name):

        try:
            _ = self.api.core_v1.read_namespaced_persistent_volume_claim(pvc_name, "default")
        except ApiException:
            return False

        return True

    def get_volume_name(self, pvc_name):
        pvc = self.api.core_v1.read_namespaced_persistent_volume_claim(pvc_name, "default")
        return pvc.spec.volume_name
=======
    def get_effective_pod_image(self, pod_name, namespace='default'):
        '''
        Get the Spilo image pod currently uses. In case of lazy rolling updates
        it may differ from the one specified in the stateful set.
        '''
        pod = self.api.core_v1.list_namespaced_pod(
            namespace, label_selector="statefulset.kubernetes.io/pod-name=" + pod_name)
        return pod.items[0].spec.containers[0].image
>>>>>>> 865d5b41


if __name__ == '__main__':
    unittest.main()<|MERGE_RESOLUTION|>--- conflicted
+++ resolved
@@ -861,7 +861,6 @@
             stdout=subprocess.PIPE,
             stderr=subprocess.PIPE)
 
-<<<<<<< HEAD
     def wait_for_pvc_deletion(self, pvc_name):
 
         while self.pvc_exist(pvc_name):
@@ -879,7 +878,6 @@
     def get_volume_name(self, pvc_name):
         pvc = self.api.core_v1.read_namespaced_persistent_volume_claim(pvc_name, "default")
         return pvc.spec.volume_name
-=======
     def get_effective_pod_image(self, pod_name, namespace='default'):
         '''
         Get the Spilo image pod currently uses. In case of lazy rolling updates
@@ -888,7 +886,6 @@
         pod = self.api.core_v1.list_namespaced_pod(
             namespace, label_selector="statefulset.kubernetes.io/pod-name=" + pod_name)
         return pod.items[0].spec.containers[0].image
->>>>>>> 865d5b41
 
 
 if __name__ == '__main__':
